if(APPLE)
  set(OPENCL_FOUND YES)
  set(OPENCL_LIBRARY "-framework OpenCL" CACHE STRING "OpenCL library")
  set(OPENCL_INCLUDE_DIR "" CACHE STRING "OpenCL include directory")
  mark_as_advanced(OPENCL_INCLUDE_DIR OPENCL_LIBRARY)
else(APPLE)
  #find_package(OpenCL QUIET)

  if(NOT OPENCL_FOUND)
    find_path(OPENCL_ROOT_DIR
              NAMES OpenCL/cl.h CL/cl.h include/CL/cl.h include/nvidia-current/CL/cl.h
              PATHS ENV OCLROOT ENV AMDAPPSDKROOT ENV CUDA_PATH ENV INTELOCLSDKROOT
              DOC "OpenCL root directory"
              NO_DEFAULT_PATH)

    find_path(OPENCL_INCLUDE_DIR
              NAMES OpenCL/cl.h CL/cl.h
              HINTS ${OPENCL_ROOT_DIR}
              PATH_SUFFIXES include include/nvidia-current
              DOC "OpenCL include directory"
              NO_DEFAULT_PATH)

<<<<<<< HEAD
    if(WIN32)
      if(X86_64)
        set(OPENCL_POSSIBLE_LIB_SUFFIXES lib/Win64 lib/x86_64 lib/x64)
      elseif(X86)
        set(OPENCL_POSSIBLE_LIB_SUFFIXES lib/Win32 lib/x86)
      else()
        set(OPENCL_POSSIBLE_LIB_SUFFIXES lib)
      endif()
    elseif(UNIX)
      if(X86_64)
        set(OPENCL_POSSIBLE_LIB_SUFFIXES lib64 lib)
      elseif(X86)
        set(OPENCL_POSSIBLE_LIB_SUFFIXES lib32 lib)
      else()
        set(OPENCL_POSSIBLE_LIB_SUFFIXES lib)
      endif()
    else()
      set(OPENCL_POSSIBLE_LIB_SUFFIXES lib)
    endif()

    find_library(OPENCL_LIBRARY
              NAMES OpenCL
              HINTS ${OPENCL_ROOT_DIR}
              PATH_SUFFIXES ${OPENCL_POSSIBLE_LIB_SUFFIXES}
              DOC "OpenCL library"
              NO_DEFAULT_PATH)
=======
    set(OPENCL_LIBRARY "OPENCL_DYNAMIC_LOAD")
>>>>>>> 801054d6

    mark_as_advanced(OPENCL_INCLUDE_DIR OPENCL_LIBRARY)
    include(FindPackageHandleStandardArgs)
    FIND_PACKAGE_HANDLE_STANDARD_ARGS(OPENCL DEFAULT_MSG OPENCL_LIBRARY OPENCL_INCLUDE_DIR )
  endif()
endif(APPLE)

if(OPENCL_FOUND)
  try_compile(HAVE_OPENCL11
    "${OpenCV_BINARY_DIR}"
    "${OpenCV_SOURCE_DIR}/cmake/checks/opencl11.cpp"
    CMAKE_FLAGS "-DINCLUDE_DIRECTORIES:STRING=${OPENCL_INCLUDE_DIR}"
    )
  if(NOT HAVE_OPENCL11)
    message(STATUS "OpenCL 1.1 not found, ignore OpenCL SDK")
    return()
  endif()
  try_compile(HAVE_OPENCL12
    "${OpenCV_BINARY_DIR}"
    "${OpenCV_SOURCE_DIR}/cmake/checks/opencl12.cpp"
    CMAKE_FLAGS "-DINCLUDE_DIRECTORIES:STRING=${OPENCL_INCLUDE_DIR}"
    )
  if(NOT HAVE_OPENCL12)
    message(STATUS "OpenCL 1.2 not found, will use OpenCL 1.1")
  endif()

  set(HAVE_OPENCL 1)
  set(OPENCL_INCLUDE_DIRS ${OPENCL_INCLUDE_DIR})
  if(OPENCL_LIBRARY MATCHES "OPENCL_DYNAMIC_LOAD")
    unset(OPENCL_LIBRARIES)
  else()
    set(OPENCL_LIBRARIES "${OPENCL_LIBRARY}")
  endif()

  if(WITH_OPENCLAMDFFT)
    find_path(CLAMDFFT_ROOT_DIR
              NAMES include/clAmdFft.h
              PATHS ENV CLAMDFFT_PATH ENV ProgramFiles
              PATH_SUFFIXES clAmdFft AMD/clAmdFft
              DOC "AMD FFT root directory"
              NO_DEFAULT_PATH)

    find_path(CLAMDFFT_INCLUDE_DIR
              NAMES clAmdFft.h
              HINTS ${CLAMDFFT_ROOT_DIR}
              PATH_SUFFIXES include
              DOC "clAmdFft include directory")

    if(CLAMDFFT_INCLUDE_DIR)
      set(HAVE_CLAMDFFT 1)
      list(APPEND OPENCL_INCLUDE_DIRS "${CLAMDFFT_INCLUDE_DIR}")
    endif()
  endif()

  if(WITH_OPENCLAMDBLAS)
    find_path(CLAMDBLAS_ROOT_DIR
              NAMES include/clAmdBlas.h
              PATHS ENV CLAMDBLAS_PATH ENV ProgramFiles
              PATH_SUFFIXES clAmdBlas AMD/clAmdBlas
              DOC "AMD FFT root directory"
              NO_DEFAULT_PATH)

    find_path(CLAMDBLAS_INCLUDE_DIR
              NAMES clAmdBlas.h
              HINTS ${CLAMDBLAS_ROOT_DIR}
              PATH_SUFFIXES include
              DOC "clAmdFft include directory")

    if(CLAMDBLAS_INCLUDE_DIR)
      set(HAVE_CLAMDBLAS 1)
      list(APPEND OPENCL_INCLUDE_DIRS "${CLAMDBLAS_INCLUDE_DIR}")
    endif()
  endif()
endif()<|MERGE_RESOLUTION|>--- conflicted
+++ resolved
@@ -20,36 +20,7 @@
               DOC "OpenCL include directory"
               NO_DEFAULT_PATH)
 
-<<<<<<< HEAD
-    if(WIN32)
-      if(X86_64)
-        set(OPENCL_POSSIBLE_LIB_SUFFIXES lib/Win64 lib/x86_64 lib/x64)
-      elseif(X86)
-        set(OPENCL_POSSIBLE_LIB_SUFFIXES lib/Win32 lib/x86)
-      else()
-        set(OPENCL_POSSIBLE_LIB_SUFFIXES lib)
-      endif()
-    elseif(UNIX)
-      if(X86_64)
-        set(OPENCL_POSSIBLE_LIB_SUFFIXES lib64 lib)
-      elseif(X86)
-        set(OPENCL_POSSIBLE_LIB_SUFFIXES lib32 lib)
-      else()
-        set(OPENCL_POSSIBLE_LIB_SUFFIXES lib)
-      endif()
-    else()
-      set(OPENCL_POSSIBLE_LIB_SUFFIXES lib)
-    endif()
-
-    find_library(OPENCL_LIBRARY
-              NAMES OpenCL
-              HINTS ${OPENCL_ROOT_DIR}
-              PATH_SUFFIXES ${OPENCL_POSSIBLE_LIB_SUFFIXES}
-              DOC "OpenCL library"
-              NO_DEFAULT_PATH)
-=======
     set(OPENCL_LIBRARY "OPENCL_DYNAMIC_LOAD")
->>>>>>> 801054d6
 
     mark_as_advanced(OPENCL_INCLUDE_DIR OPENCL_LIBRARY)
     include(FindPackageHandleStandardArgs)
