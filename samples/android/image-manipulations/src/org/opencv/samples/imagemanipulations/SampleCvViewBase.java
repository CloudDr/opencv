package org.opencv.samples.imagemanipulations;

import java.util.List;

import org.opencv.core.Size;
import org.opencv.highgui.VideoCapture;
import org.opencv.highgui.Highgui;

import android.content.Context;
import android.graphics.Bitmap;
import android.graphics.Canvas;
import android.util.Log;
import android.view.SurfaceHolder;
import android.view.SurfaceView;

public abstract class SampleCvViewBase extends SurfaceView implements SurfaceHolder.Callback, Runnable {
    private static final String TAG = "OCVSample::BaseView";

    private SurfaceHolder       mHolder;
    private VideoCapture        mCamera;
    private FpsMeter            mFps;

    public SampleCvViewBase(Context context) {
        super(context);
        mHolder = getHolder();
        mHolder.addCallback(this);
        mFps = new FpsMeter();
        Log.i(TAG, "Instantiated new " + this.getClass());
    }

    public synchronized boolean openCamera() {
        Log.i(TAG, "Opening Camera");
        mCamera = new VideoCapture(Highgui.CV_CAP_ANDROID);
        if (!mCamera.isOpened()) {
            releaseCamera();
            Log.e(TAG, "Can't open native camera");
            return false;
        }
        return true;
    }

    public synchronized void releaseCamera() {
        Log.i(TAG, "Releasing Camera");
        if (mCamera != null) {
                mCamera.release();
                mCamera = null;
        }
    }

    public synchronized void setupCamera(int width, int height) {
        if (mCamera != null && mCamera.isOpened()) {
            Log.i(TAG, "Setup Camera - " + width + "x" + height);
            List<Size> sizes = mCamera.getSupportedPreviewSizes();
            int mFrameWidth = width;
            int mFrameHeight = height;

            // selecting optimal camera preview size
            {
                double minDiff = Double.MAX_VALUE;
                for (Size size : sizes) {
                    if (Math.abs(size.height - height) < minDiff) {
                        mFrameWidth = (int) size.width;
                        mFrameHeight = (int) size.height;
                        minDiff = Math.abs(size.height - height);
                    }
                }
            }

            mCamera.set(Highgui.CV_CAP_PROP_FRAME_WIDTH, mFrameWidth);
            mCamera.set(Highgui.CV_CAP_PROP_FRAME_HEIGHT, mFrameHeight);
        }
    }

    public void surfaceChanged(SurfaceHolder _holder, int format, int width, int height) {
        Log.i(TAG, "called surfaceChanged");
        setupCamera(width, height);
    }

    public void surfaceCreated(SurfaceHolder holder) {
        Log.i(TAG, "called surfaceCreated");
        (new Thread(this)).start();
    }

    public void surfaceDestroyed(SurfaceHolder holder) {
        Log.i(TAG, "called surfaceDestroyed");
    }

    protected abstract Bitmap processFrame(VideoCapture capture);

    public void run() {
        Log.i(TAG, "Started processing thread");
        mFps.init();

        while (true) {
            Bitmap bmp = null;

            synchronized (this) {
                if (mCamera == null)
                    break;

                if (!mCamera.grab()) {
                    Log.e(TAG, "mCamera.grab() failed");
                    break;
                }

                bmp = processFrame(mCamera);

                mFps.measure();
            }

            if (bmp != null) {
                Canvas canvas = mHolder.lockCanvas();
                if (canvas != null) {
<<<<<<< HEAD
=======
                    canvas.drawColor(0, android.graphics.PorterDuff.Mode.CLEAR);
>>>>>>> f4e33ea0
                    canvas.drawBitmap(bmp, (canvas.getWidth() - bmp.getWidth()) / 2, (canvas.getHeight() - bmp.getHeight()), null);
                    mFps.draw(canvas, (canvas.getWidth() - bmp.getWidth()) / 2, 0);
                    mHolder.unlockCanvasAndPost(canvas);
                }
                bmp.recycle();
            }
        }
        Log.i(TAG, "Finished processing thread");
    }
}<|MERGE_RESOLUTION|>--- conflicted
+++ resolved
@@ -111,10 +111,7 @@
             if (bmp != null) {
                 Canvas canvas = mHolder.lockCanvas();
                 if (canvas != null) {
-<<<<<<< HEAD
-=======
                     canvas.drawColor(0, android.graphics.PorterDuff.Mode.CLEAR);
->>>>>>> f4e33ea0
                     canvas.drawBitmap(bmp, (canvas.getWidth() - bmp.getWidth()) / 2, (canvas.getHeight() - bmp.getHeight()), null);
                     mFps.draw(canvas, (canvas.getWidth() - bmp.getWidth()) / 2, 0);
                     mHolder.unlockCanvasAndPost(canvas);
