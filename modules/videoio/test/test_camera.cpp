// This file is part of OpenCV project.
// It is subject to the license terms in the LICENSE file found in the top-level directory
// of this distribution and at http://opencv.org/license.html.

// Note: all tests here are DISABLED by default due specific requirements.
// Don't use #if 0 - these tests should be tested for compilation at least.
//
// Usage: opencv_test_videoio --gtest_also_run_disabled_tests --gtest_filter=*VideoIO_Camera*<tested case>*

#include "test_precomp.hpp"

namespace opencv_test { namespace {

static void test_readFrames(/*const*/ VideoCapture& capture, const int N = 100, Mat* lastFrame = NULL)
{
    Mat frame;
    int64 time0 = cv::getTickCount();
    for (int i = 0; i < N; i++)
    {
        SCOPED_TRACE(cv::format("frame=%d", i));

        capture >> frame;
        ASSERT_FALSE(frame.empty());

        EXPECT_GT(cvtest::norm(frame, NORM_INF), 0) << "Complete black image has been received";
    }
    int64 time1 = cv::getTickCount();
    printf("Processed %d frames on %.2f FPS\n", N, (N * cv::getTickFrequency()) / (time1 - time0 + 1));
    if (lastFrame) *lastFrame = frame.clone();
}

TEST(DISABLED_VideoIO_Camera, basic)
{
    VideoCapture capture(0);
    ASSERT_TRUE(capture.isOpened());
    std::cout << "Camera 0 via " << capture.getBackendName() << " backend" << std::endl;
    std::cout << "Frame width: " << capture.get(CAP_PROP_FRAME_WIDTH) << std::endl;
    std::cout << "     height: " << capture.get(CAP_PROP_FRAME_HEIGHT) << std::endl;
    std::cout << "Capturing FPS: " << capture.get(CAP_PROP_FPS) << std::endl;
    test_readFrames(capture);
    capture.release();
}

TEST(DISABLED_VideoIO_Camera, validate_V4L2_MJPEG)
{
    VideoCapture capture(CAP_V4L2);
    ASSERT_TRUE(capture.isOpened());
    ASSERT_TRUE(capture.set(CAP_PROP_FOURCC, VideoWriter::fourcc('M', 'J', 'P', 'G')));
    std::cout << "Camera 0 via " << capture.getBackendName() << " backend" << std::endl;
    std::cout << "Frame width: " << capture.get(CAP_PROP_FRAME_WIDTH) << std::endl;
    std::cout << "     height: " << capture.get(CAP_PROP_FRAME_HEIGHT) << std::endl;
    std::cout << "Capturing FPS: " << capture.get(CAP_PROP_FPS) << std::endl;
    int fourcc = (int)capture.get(CAP_PROP_FOURCC);
    std::cout << "FOURCC code: " << cv::format("0x%8x", fourcc) << std::endl;
    test_readFrames(capture);
    capture.release();
}

<<<<<<< HEAD
//Following test if for capture device using PhysConn_Video_SerialDigital as crossbar input pin
TEST(DISABLED_VideoIO_Camera, dshow_avermedia_capture)
{
    VideoCapture capture(0);
    ASSERT_TRUE(capture.isOpened());
    capture.set(CAP_PROP_CHANNEL, 6);
=======
TEST(DISABLED_VideoIO_Camera, validate_V4L2_FrameSize)
{
    VideoCapture capture(CAP_V4L2);
    ASSERT_TRUE(capture.isOpened());
>>>>>>> c0e11bb5
    std::cout << "Camera 0 via " << capture.getBackendName() << " backend" << std::endl;
    std::cout << "Frame width: " << capture.get(CAP_PROP_FRAME_WIDTH) << std::endl;
    std::cout << "     height: " << capture.get(CAP_PROP_FRAME_HEIGHT) << std::endl;
    std::cout << "Capturing FPS: " << capture.get(CAP_PROP_FPS) << std::endl;
<<<<<<< HEAD
    test_readFrames(capture);
=======
    int fourcc = (int)capture.get(CAP_PROP_FOURCC);
    std::cout << "FOURCC code: " << cv::format("0x%8x", fourcc) << std::endl;
    test_readFrames(capture, 30);

    EXPECT_TRUE(capture.set(CAP_PROP_FRAME_WIDTH, 640));
    EXPECT_TRUE(capture.set(CAP_PROP_FRAME_HEIGHT, 480));
    std::cout << "Frame width: " << capture.get(CAP_PROP_FRAME_WIDTH) << std::endl;
    std::cout << "     height: " << capture.get(CAP_PROP_FRAME_HEIGHT) << std::endl;
    std::cout << "Capturing FPS: " << capture.get(CAP_PROP_FPS) << std::endl;
    Mat frame640x480;
    test_readFrames(capture, 30, &frame640x480);
    EXPECT_EQ(640, frame640x480.cols);
    EXPECT_EQ(480, frame640x480.rows);

    EXPECT_TRUE(capture.set(CAP_PROP_FRAME_WIDTH, 1280));
    EXPECT_TRUE(capture.set(CAP_PROP_FRAME_HEIGHT, 720));
    std::cout << "Frame width: " << capture.get(CAP_PROP_FRAME_WIDTH) << std::endl;
    std::cout << "     height: " << capture.get(CAP_PROP_FRAME_HEIGHT) << std::endl;
    std::cout << "Capturing FPS: " << capture.get(CAP_PROP_FPS) << std::endl;
    Mat frame1280x720;
    test_readFrames(capture, 30, &frame1280x720);
    EXPECT_EQ(1280, frame1280x720.cols);
    EXPECT_EQ(720, frame1280x720.rows);

>>>>>>> c0e11bb5
    capture.release();
}

}} // namespace<|MERGE_RESOLUTION|>--- conflicted
+++ resolved
@@ -56,26 +56,28 @@
     capture.release();
 }
 
-<<<<<<< HEAD
 //Following test if for capture device using PhysConn_Video_SerialDigital as crossbar input pin
 TEST(DISABLED_VideoIO_Camera, dshow_avermedia_capture)
 {
     VideoCapture capture(0);
     ASSERT_TRUE(capture.isOpened());
     capture.set(CAP_PROP_CHANNEL, 6);
-=======
+    std::cout << "Camera 0 via " << capture.getBackendName() << " backend" << std::endl;
+    std::cout << "Frame width: " << capture.get(CAP_PROP_FRAME_WIDTH) << std::endl;
+    std::cout << "     height: " << capture.get(CAP_PROP_FRAME_HEIGHT) << std::endl;
+    std::cout << "Capturing FPS: " << capture.get(CAP_PROP_FPS) << std::endl;
+    test_readFrames(capture);
+    capture.release();
+}
+
 TEST(DISABLED_VideoIO_Camera, validate_V4L2_FrameSize)
 {
     VideoCapture capture(CAP_V4L2);
     ASSERT_TRUE(capture.isOpened());
->>>>>>> c0e11bb5
     std::cout << "Camera 0 via " << capture.getBackendName() << " backend" << std::endl;
     std::cout << "Frame width: " << capture.get(CAP_PROP_FRAME_WIDTH) << std::endl;
     std::cout << "     height: " << capture.get(CAP_PROP_FRAME_HEIGHT) << std::endl;
     std::cout << "Capturing FPS: " << capture.get(CAP_PROP_FPS) << std::endl;
-<<<<<<< HEAD
-    test_readFrames(capture);
-=======
     int fourcc = (int)capture.get(CAP_PROP_FOURCC);
     std::cout << "FOURCC code: " << cv::format("0x%8x", fourcc) << std::endl;
     test_readFrames(capture, 30);
@@ -100,7 +102,6 @@
     EXPECT_EQ(1280, frame1280x720.cols);
     EXPECT_EQ(720, frame1280x720.rows);
 
->>>>>>> c0e11bb5
     capture.release();
 }
 
