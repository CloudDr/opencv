#!/usr/bin/env python
import cv2 as cv

from tests_common import NewOpenCVTests

class stitching_test(NewOpenCVTests):

    def test_simple(self):

        img1 = self.get_sample('stitching/a1.png')
        img2 = self.get_sample('stitching/a2.png')

        stitcher = cv.Stitcher.create(cv.Stitcher_PANORAMA)
        (_result, pano) = stitcher.stitch((img1, img2))

        #cv.imshow("pano", pano)
        #cv.waitKey()

        self.assertAlmostEqual(pano.shape[0], 685, delta=100, msg="rows: %r" % list(pano.shape))
        self.assertAlmostEqual(pano.shape[1], 1025, delta=100, msg="cols: %r" % list(pano.shape))

<<<<<<< HEAD
class stitching_detail_test(NewOpenCVTests):

    def test_simple(self):
        img = self.get_sample('stitching/a1.png')
        finder= cv.ORB.create()
        imgFea = cv.detail.computeImageFeatures2(finder,img)
        self.assertIsNotNone(imgFea)

        matcher = cv.detail_BestOf2NearestMatcher(False, 0.3)
        self.assertIsNotNone(matcher)
        matcher = cv.detail_AffineBestOf2NearestMatcher(False, False, 0.3)
        self.assertIsNotNone(matcher)
        matcher = cv.detail_BestOf2NearestRangeMatcher(2, False, 0.3)
        self.assertIsNotNone(matcher)
        estimator = cv.detail_AffineBasedEstimator()
        self.assertIsNotNone(estimator)
        estimator = cv.detail_HomographyBasedEstimator()
        self.assertIsNotNone(estimator)

        adjuster = cv.detail_BundleAdjusterReproj()
        self.assertIsNotNone(adjuster)
        adjuster = cv.detail_BundleAdjusterRay()
        self.assertIsNotNone(adjuster)
        adjuster = cv.detail_BundleAdjusterAffinePartial()
        self.assertIsNotNone(adjuster)
        adjuster = cv.detail_NoBundleAdjuster()
        self.assertIsNotNone(adjuster)

        compensator=cv.detail.ExposureCompensator_createDefault(cv.detail.ExposureCompensator_NO)
        self.assertIsNotNone(compensator)
        compensator=cv.detail.ExposureCompensator_createDefault(cv.detail.ExposureCompensator_GAIN)
        self.assertIsNotNone(compensator)
        compensator=cv.detail.ExposureCompensator_createDefault(cv.detail.ExposureCompensator_GAIN_BLOCKS)
        self.assertIsNotNone(compensator)

        seam_finder = cv.detail.SeamFinder_createDefault(cv.detail.SeamFinder_NO)
        self.assertIsNotNone(seam_finder)
        seam_finder = cv.detail.SeamFinder_createDefault(cv.detail.SeamFinder_NO)
        self.assertIsNotNone(seam_finder)
        seam_finder = cv.detail.SeamFinder_createDefault(cv.detail.SeamFinder_VORONOI_SEAM)
        self.assertIsNotNone(seam_finder)

        seam_finder = cv.detail_GraphCutSeamFinder("COST_COLOR")
        self.assertIsNotNone(seam_finder)
        seam_finder = cv.detail_GraphCutSeamFinder("COST_COLOR_GRAD")
        self.assertIsNotNone(seam_finder)
        seam_finder = cv.detail_DpSeamFinder("COLOR")
        self.assertIsNotNone(seam_finder)
        seam_finder = cv.detail_DpSeamFinder("COLOR_GRAD")
        self.assertIsNotNone(seam_finder)

        blender = cv.detail.Blender_createDefault(cv.detail.Blender_NO)
        self.assertIsNotNone(blender)
        blender = cv.detail.Blender_createDefault(cv.detail.Blender_FEATHER)
        self.assertIsNotNone(blender)
        blender = cv.detail.Blender_createDefault(cv.detail.Blender_MULTI_BAND)
        self.assertIsNotNone(blender)

        timelapser = cv.detail.Timelapser_createDefault(cv.detail.Timelapser_AS_IS);
        self.assertIsNotNone(timelapser)
        timelapser = cv.detail.Timelapser_createDefault(cv.detail.Timelapser_CROP);
        self.assertIsNotNone(timelapser)
=======

class stitching_compose_panorama_test_no_args(NewOpenCVTests):

    def test_simple(self):

        img1 = self.get_sample('stitching/a1.png')
        img2 = self.get_sample('stitching/a2.png')

        stitcher = cv.createStitcher(False)

        stitcher.estimateTransform((img1, img2))

        result, _ = stitcher.composePanorama()

        assert result == 0


class stitching_compose_panorama_args(NewOpenCVTests):

    def test_simple(self):

        img1 = self.get_sample('stitching/a1.png')
        img2 = self.get_sample('stitching/a2.png')

        stitcher = cv.createStitcher(False)

        stitcher.estimateTransform((img1, img2))
        result, _ = stitcher.composePanorama((img1, img2))

        assert result == 0
>>>>>>> 1067cd06

if __name__ == '__main__':
    NewOpenCVTests.bootstrap()<|MERGE_RESOLUTION|>--- conflicted
+++ resolved
@@ -19,7 +19,7 @@
         self.assertAlmostEqual(pano.shape[0], 685, delta=100, msg="rows: %r" % list(pano.shape))
         self.assertAlmostEqual(pano.shape[1], 1025, delta=100, msg="cols: %r" % list(pano.shape))
 
-<<<<<<< HEAD
+
 class stitching_detail_test(NewOpenCVTests):
 
     def test_simple(self):
@@ -82,7 +82,7 @@
         self.assertIsNotNone(timelapser)
         timelapser = cv.detail.Timelapser_createDefault(cv.detail.Timelapser_CROP);
         self.assertIsNotNone(timelapser)
-=======
+
 
 class stitching_compose_panorama_test_no_args(NewOpenCVTests):
 
@@ -91,7 +91,7 @@
         img1 = self.get_sample('stitching/a1.png')
         img2 = self.get_sample('stitching/a2.png')
 
-        stitcher = cv.createStitcher(False)
+        stitcher = cv.Stitcher.create(cv.Stitcher_PANORAMA)
 
         stitcher.estimateTransform((img1, img2))
 
@@ -107,13 +107,13 @@
         img1 = self.get_sample('stitching/a1.png')
         img2 = self.get_sample('stitching/a2.png')
 
-        stitcher = cv.createStitcher(False)
+        stitcher = cv.Stitcher.create(cv.Stitcher_PANORAMA)
 
         stitcher.estimateTransform((img1, img2))
         result, _ = stitcher.composePanorama((img1, img2))
 
         assert result == 0
->>>>>>> 1067cd06
+
 
 if __name__ == '__main__':
     NewOpenCVTests.bootstrap()