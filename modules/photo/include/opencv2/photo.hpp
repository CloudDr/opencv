--- conflicted
+++ resolved
@@ -89,7 +89,7 @@
     CV_WRAP virtual void setGamma(float gamma) = 0;
 };
 
-CV_EXPORTS_W Ptr<Tonemap> createTonemapLinear(float gamma = 1.0f);
+CV_EXPORTS_W Ptr<Tonemap> createTonemap(float gamma = 1.0f);
 
 // "Adaptive Logarithmic Mapping For Displaying HighContrast Scenes", Drago et al., 2003
 
@@ -211,11 +211,7 @@
 class CV_EXPORTS_W ExposureMerge : public Algorithm
 {
 public:
-<<<<<<< HEAD
     CV_WRAP virtual void process(InputArrayOfArrays src, OutputArray dst,
-=======
-	CV_WRAP virtual void process(InputArrayOfArrays src, OutputArray dst,
->>>>>>> 6df203c4
                                  const std::vector<float>& times, InputArray response) = 0;
 };
 
@@ -226,11 +222,7 @@
 public:
     CV_WRAP virtual void process(InputArrayOfArrays src, OutputArray dst,
                                  const std::vector<float>& times, InputArray response) = 0;
-<<<<<<< HEAD
     CV_WRAP virtual void process(InputArrayOfArrays src, OutputArray dst, const std::vector<float>& times) = 0;
-=======
-	CV_WRAP virtual void process(InputArrayOfArrays src, OutputArray dst, const std::vector<float>& times) = 0;
->>>>>>> 6df203c4
 };
 
 CV_EXPORTS_W Ptr<MergeDebevec> createMergeDebevec();
@@ -242,11 +234,7 @@
 public:
     CV_WRAP virtual void process(InputArrayOfArrays src, OutputArray dst,
                                  const std::vector<float>& times, InputArray response) = 0;
-<<<<<<< HEAD
     CV_WRAP virtual void process(InputArrayOfArrays src, OutputArray dst) = 0;
-=======
-	CV_WRAP virtual void process(InputArrayOfArrays src, OutputArray dst) = 0;
->>>>>>> 6df203c4
 
     CV_WRAP virtual float getContrastWeight() const = 0;
     CV_WRAP virtual void setContrastWeight(float contrast_weiht) = 0;
