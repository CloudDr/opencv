--- conflicted
+++ resolved
@@ -356,11 +356,7 @@
 	{
 		float X0=*(localLuminancePTR++)*_localLuminanceFactor+_localLuminanceAddon;
 		// TODO : the following line can lead to a divide by zero ! A small offset is added, take care if the offset is too large in case of High Dynamic Range images which can use very small values...		
-<<<<<<< HEAD
-		*(outputFramePTR++) = (_maxInputValue+X0)**inputFramePTR/(*inputFramePTR +X0+0.00000000001f);
-=======
 		*(outputFramePTR) = (_maxInputValue+X0)**inputFramePTR/(*inputFramePTR +X0+0.00000000001);
->>>>>>> f4e33ea0
 		//std::cout<<"BasicRetinaFilter::inputFrame[IDpixel]=%f, X0=%f, outputFrame[IDpixel]=%f\n", inputFrame[IDpixel], X0, outputFrame[IDpixel]);
 	}
 #endif
