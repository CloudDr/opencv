--- conflicted
+++ resolved
@@ -45,12 +45,9 @@
 #include "../op_cuda.hpp"
 #include "../op_halide.hpp"
 #include "../op_inf_engine.hpp"
-<<<<<<< HEAD
+#include "../ie_ngraph.hpp"
 #include "../op_vkcom.hpp"
-=======
-#include "../ie_ngraph.hpp"
-
->>>>>>> 7523c777
+
 #include <opencv2/dnn/shape_utils.hpp>
 #include <iostream>
 
@@ -170,7 +167,15 @@
     }
 #endif  // HAVE_INF_ENGINE
 
-<<<<<<< HEAD
+#ifdef HAVE_DNN_NGRAPH
+    virtual Ptr<BackendNode> initNgraph(const std::vector<Ptr<BackendWrapper> >& inputs, const std::vector<Ptr<BackendNode> >& nodes) CV_OVERRIDE
+    {
+        auto& ieInpNode = nodes[0].dynamicCast<InfEngineNgraphNode>()->node;
+        auto node = func.initNgraphAPI(ieInpNode);
+        return Ptr<BackendNode>(new InfEngineNgraphNode(node));
+    }
+#endif  // HAVE_DNN_NGRAPH
+
     virtual Ptr<BackendNode> initVkCom(const std::vector<Ptr<BackendWrapper> >& inputs) CV_OVERRIDE
     {
 #ifdef HAVE_VULKAN
@@ -178,16 +183,6 @@
 #endif  // HAVE_VULKAN
         return Ptr<BackendNode>();
     }
-=======
-#ifdef HAVE_DNN_NGRAPH
-    virtual Ptr<BackendNode> initNgraph(const std::vector<Ptr<BackendWrapper> >& inputs, const std::vector<Ptr<BackendNode> >& nodes) CV_OVERRIDE
-    {
-        auto& ieInpNode = nodes[0].dynamicCast<InfEngineNgraphNode>()->node;
-        auto node = func.initNgraphAPI(ieInpNode);
-        return Ptr<BackendNode>(new InfEngineNgraphNode(node));
-    }
-#endif  // HAVE_DNN_NGRAPH
->>>>>>> 7523c777
 
     virtual bool tryFuse(Ptr<dnn::Layer>& top) CV_OVERRIDE
     {
@@ -407,15 +402,6 @@
     }
 #endif  // HAVE_INF_ENGINE
 
-<<<<<<< HEAD
-#ifdef HAVE_VULKAN
-    std::shared_ptr<vkcom::OpBase> initVkCom()
-    {
-        std::shared_ptr<vkcom::OpBase> op(new vkcom::OpReLU(slope));
-        return op;
-    }
-#endif  // HAVE_VULKAN
-=======
 #ifdef HAVE_DNN_NGRAPH
     std::shared_ptr<ngraph::Node> initNgraphAPI(const std::shared_ptr<ngraph::Node>& node)
     {
@@ -426,7 +412,14 @@
         return std::make_shared<ngraph::op::Relu>(node);
     }
 #endif  // HAVE_DNN_NGRAPH
->>>>>>> 7523c777
+
+#ifdef HAVE_VULKAN
+    std::shared_ptr<vkcom::OpBase> initVkCom()
+    {
+        std::shared_ptr<vkcom::OpBase> op(new vkcom::OpReLU(slope));
+        return op;
+    }
+#endif  // HAVE_VULKAN
 
     bool tryFuse(Ptr<dnn::Layer>&) { return false; }
 
@@ -448,15 +441,10 @@
 
     bool supportBackend(int backendId, int)
     {
-<<<<<<< HEAD
         return backendId == DNN_BACKEND_OPENCV ||
                backendId == DNN_BACKEND_CUDA ||
                backendId == DNN_BACKEND_HALIDE ||
-               backendId == DNN_BACKEND_INFERENCE_ENGINE;
-=======
-        return backendId == DNN_BACKEND_OPENCV || backendId == DNN_BACKEND_HALIDE ||
                backendId == DNN_BACKEND_INFERENCE_ENGINE_NN_BUILDER_2019 || backendId == DNN_BACKEND_INFERENCE_ENGINE_NGRAPH;
->>>>>>> 7523c777
     }
 
     void apply(const float* srcptr, float* dstptr, int len, size_t planeSize, int cn0, int cn1) const
@@ -545,7 +533,13 @@
     }
 #endif  // HAVE_INF_ENGINE
 
-<<<<<<< HEAD
+#ifdef HAVE_DNN_NGRAPH
+    std::shared_ptr<ngraph::Node> initNgraphAPI(const std::shared_ptr<ngraph::Node>& node)
+    {
+        return std::make_shared<ngraph::op::Clamp>(node, minValue, maxValue);
+    }
+#endif  // HAVE_DNN_NGRAPH
+
 #ifdef HAVE_VULKAN
     std::shared_ptr<vkcom::OpBase> initVkCom()
     {
@@ -553,14 +547,6 @@
         return std::shared_ptr<vkcom::OpBase>();
     }
 #endif  // HAVE_VULKAN
-=======
-#ifdef HAVE_DNN_NGRAPH
-    std::shared_ptr<ngraph::Node> initNgraphAPI(const std::shared_ptr<ngraph::Node>& node)
-    {
-        return std::make_shared<ngraph::op::Clamp>(node, minValue, maxValue);
-    }
-#endif  // HAVE_DNN_NGRAPH
->>>>>>> 7523c777
 
     bool tryFuse(Ptr<dnn::Layer>&) { return false; }
 
@@ -575,15 +561,10 @@
 
     bool supportBackend(int backendId, int)
     {
-<<<<<<< HEAD
         return backendId == DNN_BACKEND_OPENCV ||
                backendId == DNN_BACKEND_CUDA ||
                backendId == DNN_BACKEND_HALIDE ||
-               backendId == DNN_BACKEND_INFERENCE_ENGINE;
-=======
-        return backendId == DNN_BACKEND_OPENCV || backendId == DNN_BACKEND_HALIDE ||
                backendId == DNN_BACKEND_INFERENCE_ENGINE_NN_BUILDER_2019 || backendId == DNN_BACKEND_INFERENCE_ENGINE_NGRAPH;
->>>>>>> 7523c777
     }
 
     void apply(const float* srcptr, float* dstptr, int len, size_t planeSize, int cn0, int cn1) const
@@ -648,7 +629,13 @@
     }
 #endif  // HAVE_INF_ENGINE
 
-<<<<<<< HEAD
+#ifdef HAVE_DNN_NGRAPH
+    std::shared_ptr<ngraph::Node> initNgraphAPI(const std::shared_ptr<ngraph::Node>& node)
+    {
+        return std::make_shared<ngraph::op::Tanh>(node);
+    }
+#endif  // HAVE_DNN_NGRAPH
+
 #ifdef HAVE_VULKAN
     std::shared_ptr<vkcom::OpBase> initVkCom()
     {
@@ -656,14 +643,6 @@
         return std::shared_ptr<vkcom::OpBase>();
     }
 #endif  // HAVE_VULKAN
-=======
-#ifdef HAVE_DNN_NGRAPH
-    std::shared_ptr<ngraph::Node> initNgraphAPI(const std::shared_ptr<ngraph::Node>& node)
-    {
-        return std::make_shared<ngraph::op::Tanh>(node);
-    }
-#endif  // HAVE_DNN_NGRAPH
->>>>>>> 7523c777
 
     bool tryFuse(Ptr<dnn::Layer>&) { return false; }
 
@@ -679,10 +658,7 @@
     bool supportBackend(int backendId, int)
     {
         return backendId == DNN_BACKEND_OPENCV ||
-<<<<<<< HEAD
                backendId == DNN_BACKEND_CUDA ||
-=======
->>>>>>> 7523c777
                backendId == DNN_BACKEND_HALIDE;
     }
 
@@ -726,7 +702,6 @@
     }
 #endif
 
-<<<<<<< HEAD
 #ifdef HAVE_CUDA
     Ptr<BackendNode> initCUDA(int target, csl::Stream stream)
     {
@@ -734,8 +709,6 @@
     }
 #endif
 
-=======
->>>>>>> 7523c777
 #ifdef HAVE_HALIDE
     void attachHalide(const Halide::Expr& input, Halide::Func& top)
     {
@@ -751,7 +724,13 @@
     }
 #endif  // HAVE_INF_ENGINE
 
-<<<<<<< HEAD
+#ifdef HAVE_DNN_NGRAPH
+    std::shared_ptr<ngraph::Node> initNgraphAPI(const std::shared_ptr<ngraph::Node>& node)
+    {
+        CV_Error(Error::StsNotImplemented, "");
+    }
+#endif  // HAVE_DNN_NGRAPH
+
 #ifdef HAVE_VULKAN
     std::shared_ptr<vkcom::OpBase> initVkCom()
     {
@@ -759,14 +738,6 @@
         return std::shared_ptr<vkcom::OpBase>();
     }
 #endif  // HAVE_VULKAN
-=======
-#ifdef HAVE_DNN_NGRAPH
-    std::shared_ptr<ngraph::Node> initNgraphAPI(const std::shared_ptr<ngraph::Node>& node)
-    {
-        CV_Error(Error::StsNotImplemented, "");
-    }
-#endif  // HAVE_DNN_NGRAPH
->>>>>>> 7523c777
 
     bool tryFuse(Ptr<dnn::Layer>&) { return false; }
 
@@ -783,10 +754,7 @@
     bool supportBackend(int backendId, int)
     {
         return backendId == DNN_BACKEND_OPENCV ||
-<<<<<<< HEAD
                backendId == DNN_BACKEND_CUDA ||
-=======
->>>>>>> 7523c777
                backendId == DNN_BACKEND_HALIDE;
     }
 
@@ -830,7 +798,6 @@
     }
 #endif
 
-<<<<<<< HEAD
 #ifdef HAVE_CUDA
     Ptr<BackendNode> initCUDA(int target, csl::Stream stream)
     {
@@ -838,8 +805,6 @@
     }
 #endif
 
-=======
->>>>>>> 7523c777
 #ifdef HAVE_HALIDE
     void attachHalide(const Halide::Expr& input, Halide::Func& top)
     {
@@ -855,7 +820,13 @@
     }
 #endif  // HAVE_INF_ENGINE
 
-<<<<<<< HEAD
+#ifdef HAVE_DNN_NGRAPH
+    std::shared_ptr<ngraph::Node> initNgraphAPI(const std::shared_ptr<ngraph::Node>& node)
+    {
+        CV_Error(Error::StsNotImplemented, "");
+    }
+#endif  // HAVE_DNN_NGRAPH
+
 #ifdef HAVE_VULKAN
     std::shared_ptr<vkcom::OpBase> initVkCom()
     {
@@ -863,14 +834,6 @@
         return std::shared_ptr<vkcom::OpBase>();
     }
 #endif  // HAVE_VULKAN
-=======
-#ifdef HAVE_DNN_NGRAPH
-    std::shared_ptr<ngraph::Node> initNgraphAPI(const std::shared_ptr<ngraph::Node>& node)
-    {
-        CV_Error(Error::StsNotImplemented, "");
-    }
-#endif  // HAVE_DNN_NGRAPH
->>>>>>> 7523c777
 
     bool tryFuse(Ptr<dnn::Layer>&) { return false; }
 
@@ -886,15 +849,10 @@
 
     bool supportBackend(int backendId, int)
     {
-<<<<<<< HEAD
         return backendId == DNN_BACKEND_OPENCV ||
                backendId == DNN_BACKEND_CUDA ||
                backendId == DNN_BACKEND_HALIDE ||
-               backendId == DNN_BACKEND_INFERENCE_ENGINE;
-=======
-        return backendId == DNN_BACKEND_OPENCV || backendId == DNN_BACKEND_HALIDE ||
                backendId == DNN_BACKEND_INFERENCE_ENGINE_NN_BUILDER_2019 ||  backendId == DNN_BACKEND_INFERENCE_ENGINE_NGRAPH;
->>>>>>> 7523c777
     }
 
     void apply(const float* srcptr, float* dstptr, int len, size_t planeSize, int cn0, int cn1) const
@@ -959,7 +917,13 @@
     }
 #endif  // HAVE_INF_ENGINE
 
-<<<<<<< HEAD
+#ifdef HAVE_DNN_NGRAPH
+    std::shared_ptr<ngraph::Node> initNgraphAPI(const std::shared_ptr<ngraph::Node>& node)
+    {
+        return std::make_shared<ngraph::op::Sigmoid>(node);
+    }
+#endif  // HAVE_DNN_NGRAPH
+
 #ifdef HAVE_VULKAN
     std::shared_ptr<vkcom::OpBase> initVkCom()
     {
@@ -967,14 +931,6 @@
         return std::shared_ptr<vkcom::OpBase>();
     }
 #endif  // HAVE_VULKAN
-=======
-#ifdef HAVE_DNN_NGRAPH
-    std::shared_ptr<ngraph::Node> initNgraphAPI(const std::shared_ptr<ngraph::Node>& node)
-    {
-        return std::make_shared<ngraph::op::Sigmoid>(node);
-    }
-#endif  // HAVE_DNN_NGRAPH
->>>>>>> 7523c777
 
     bool tryFuse(Ptr<dnn::Layer>&) { return false; }
 
@@ -991,15 +947,10 @@
 
     bool supportBackend(int backendId, int)
     {
-<<<<<<< HEAD
         return backendId == DNN_BACKEND_OPENCV ||
                backendId == DNN_BACKEND_CUDA ||
                backendId == DNN_BACKEND_HALIDE ||
-               backendId == DNN_BACKEND_INFERENCE_ENGINE;
-=======
-        return backendId == DNN_BACKEND_OPENCV || backendId == DNN_BACKEND_HALIDE ||
-               backendId == DNN_BACKEND_INFERENCE_ENGINE_NN_BUILDER_2019 || backendId == DNN_BACKEND_INFERENCE_ENGINE_NGRAPH;
->>>>>>> 7523c777
+               backendId == DNN_BACKEND_INFERENCE_ENGINE_NN_BUILDER_2019 ||  backendId == DNN_BACKEND_INFERENCE_ENGINE_NGRAPH;
     }
 
     void apply(const float* srcptr, float* dstptr, int len, size_t planeSize, int cn0, int cn1) const
@@ -1064,7 +1015,13 @@
     }
 #endif  // HAVE_INF_ENGINE
 
-<<<<<<< HEAD
+#ifdef HAVE_DNN_NGRAPH
+    std::shared_ptr<ngraph::Node> initNgraphAPI(const std::shared_ptr<ngraph::Node>& node)
+    {
+        return std::make_shared<ngraph::op::Elu>(node, 1.0);
+    }
+#endif  // HAVE_DNN_NGRAPH
+
 #ifdef HAVE_VULKAN
     std::shared_ptr<vkcom::OpBase> initVkCom()
     {
@@ -1072,14 +1029,6 @@
         return std::shared_ptr<vkcom::OpBase>();
     }
 #endif  // HAVE_VULKAN
-=======
-#ifdef HAVE_DNN_NGRAPH
-    std::shared_ptr<ngraph::Node> initNgraphAPI(const std::shared_ptr<ngraph::Node>& node)
-    {
-        return std::make_shared<ngraph::op::Elu>(node, 1.0);
-    }
-#endif  // HAVE_DNN_NGRAPH
->>>>>>> 7523c777
 
     bool tryFuse(Ptr<dnn::Layer>&) { return false; }
 
@@ -1165,15 +1114,6 @@
     }
 #endif  // HAVE_INF_ENGINE
 
-<<<<<<< HEAD
-#ifdef HAVE_VULKAN
-    std::shared_ptr<vkcom::OpBase> initVkCom()
-    {
-        // TODO: add vkcom implementation
-        return std::shared_ptr<vkcom::OpBase>();
-    }
-#endif  // HAVE_VULKAN
-=======
 #ifdef HAVE_DNN_NGRAPH
     std::shared_ptr<ngraph::Node> initNgraphAPI(const std::shared_ptr<ngraph::Node>& node)
     {
@@ -1183,7 +1123,14 @@
         return std::make_shared<ngraph::op::PRelu>(node, slope);
     }
 #endif  // HAVE_DNN_NGRAPH
->>>>>>> 7523c777
+
+#ifdef HAVE_VULKAN
+    std::shared_ptr<vkcom::OpBase> initVkCom()
+    {
+        // TODO: add vkcom implementation
+        return std::shared_ptr<vkcom::OpBase>();
+    }
+#endif  // HAVE_VULKAN
 
     bool tryFuse(Ptr<dnn::Layer>&) { return false; }
 
@@ -1267,7 +1214,13 @@
     }
 #endif  // HAVE_INF_ENGINE
 
-<<<<<<< HEAD
+#ifdef HAVE_DNN_NGRAPH
+    std::shared_ptr<ngraph::Node> initNgraphAPI(const std::shared_ptr<ngraph::Node>& node)
+    {
+        CV_Error(Error::StsNotImplemented, "");
+    }
+#endif  // HAVE_DNN_NGRAPH
+
 #ifdef HAVE_VULKAN
     std::shared_ptr<vkcom::OpBase> initVkCom()
     {
@@ -1275,14 +1228,6 @@
         return std::shared_ptr<vkcom::OpBase>();
     }
 #endif  // HAVE_VULKAN
-=======
-#ifdef HAVE_DNN_NGRAPH
-    std::shared_ptr<ngraph::Node> initNgraphAPI(const std::shared_ptr<ngraph::Node>& node)
-    {
-        CV_Error(Error::StsNotImplemented, "");
-    }
-#endif  // HAVE_DNN_NGRAPH
->>>>>>> 7523c777
 
     bool tryFuse(Ptr<dnn::Layer>&) { return false; }
 
@@ -1306,14 +1251,12 @@
     {
         if (backendId == DNN_BACKEND_INFERENCE_ENGINE_NN_BUILDER_2019)
             return (targetId != DNN_TARGET_OPENCL && targetId != DNN_TARGET_OPENCL_FP16) || power == 1.0 || power == 0.5;
+        if (backendId == DNN_BACKEND_INFERENCE_ENGINE_NGRAPH)
+            return true;
         else
-<<<<<<< HEAD
             return backendId == DNN_BACKEND_OPENCV ||
                    backendId == DNN_BACKEND_CUDA ||
                    backendId == DNN_BACKEND_HALIDE;
-=======
-            return backendId == DNN_BACKEND_OPENCV || backendId == DNN_BACKEND_HALIDE || backendId == DNN_BACKEND_INFERENCE_ENGINE_NGRAPH;
->>>>>>> 7523c777
     }
 
     void apply(const float* srcptr, float* dstptr, int len, size_t planeSize, int cn0, int cn1) const
@@ -1407,15 +1350,6 @@
     }
 #endif  // HAVE_INF_ENGINE
 
-<<<<<<< HEAD
-#ifdef HAVE_VULKAN
-    std::shared_ptr<vkcom::OpBase> initVkCom()
-    {
-        // TODO: add vkcom implementation
-        return std::shared_ptr<vkcom::OpBase>();
-    }
-#endif  // HAVE_VULKAN
-=======
 #ifdef HAVE_DNN_NGRAPH
     std::shared_ptr<ngraph::Node> initNgraphAPI(const std::shared_ptr<ngraph::Node>& node)
     {
@@ -1431,7 +1365,14 @@
         return std::make_shared<ngraph::op::v1::Power>(scale_shift, power_node, ngraph::op::AutoBroadcastType::NUMPY);
     }
 #endif  // HAVE_DNN_NGRAPH
->>>>>>> 7523c777
+
+#ifdef HAVE_VULKAN
+    std::shared_ptr<vkcom::OpBase> initVkCom()
+    {
+        // TODO: add vkcom implementation
+        return std::shared_ptr<vkcom::OpBase>();
+    }
+#endif  // HAVE_VULKAN
 
     bool tryFuse(Ptr<dnn::Layer>& top)
     {
@@ -1477,15 +1418,10 @@
 
     bool supportBackend(int backendId, int)
     {
-<<<<<<< HEAD
         return backendId == DNN_BACKEND_OPENCV ||
                backendId == DNN_BACKEND_CUDA ||
                backendId == DNN_BACKEND_HALIDE ||
-               backendId == DNN_BACKEND_INFERENCE_ENGINE;
-=======
-        return backendId == DNN_BACKEND_OPENCV || backendId == DNN_BACKEND_HALIDE ||
                backendId == DNN_BACKEND_INFERENCE_ENGINE_NN_BUILDER_2019 || backendId == DNN_BACKEND_INFERENCE_ENGINE_NGRAPH;
->>>>>>> 7523c777
     }
 
     void apply(const float* srcptr, float* dstptr, int len, size_t planeSize, int cn0, int cn1) const
@@ -1585,15 +1521,6 @@
     }
 #endif  // HAVE_INF_ENGINE
 
-<<<<<<< HEAD
-#ifdef HAVE_VULKAN
-    std::shared_ptr<vkcom::OpBase> initVkCom()
-    {
-        // TODO: add vkcom implementation
-        return std::shared_ptr<vkcom::OpBase>();
-    }
-#endif  // HAVE_VULKAN
-=======
 #ifdef HAVE_DNN_NGRAPH
     std::shared_ptr<ngraph::Node> initNgraphAPI(const std::shared_ptr<ngraph::Node>& node)
     {
@@ -1603,7 +1530,13 @@
     }
 #endif  // HAVE_DNN_NGRAPH
 
->>>>>>> 7523c777
+#ifdef HAVE_VULKAN
+    std::shared_ptr<vkcom::OpBase> initVkCom()
+    {
+        // TODO: add vkcom implementation
+        return std::shared_ptr<vkcom::OpBase>();
+    }
+#endif  // HAVE_VULKAN
 
     bool tryFuse(Ptr<dnn::Layer>&) { return false; }
 
