--- conflicted
+++ resolved
@@ -1,397 +1,389 @@
-/*M///////////////////////////////////////////////////////////////////////////////////////
-//
-//  IMPORTANT: READ BEFORE DOWNLOADING, COPYING, INSTALLING OR USING.
-//
-//  By downloading, copying, installing or using the software you agree to this license.
-//  If you do not agree to this license, do not download, install,
-//  copy or use the software.
-//
-//
-//                           License Agreement
-//                For Open Source Computer Vision Library
-//
-// Copyright (C) 2000-2008, Intel Corporation, all rights reserved.
-// Copyright (C) 2009, Willow Garage Inc., all rights reserved.
-// Third party copyrights are property of their respective owners.
-//
-// Redistribution and use in source and binary forms, with or without modification,
-// are permitted provided that the following conditions are met:
-//
-//   * Redistribution's of source code must retain the above copyright notice,
-//     this list of conditions and the following disclaimer.
-//
-//   * Redistribution's in binary form must reproduce the above copyright notice,
-//     this list of conditions and the following disclaimer in the documentation
-//     and/or other materials provided with the distribution.
-//
-//   * The name of the copyright holders may not be used to endorse or promote products
-//     derived from this software without specific prior written permission.
-//
-// This software is provided by the copyright holders and contributors "as is" and
-// any express or implied warranties, including, but not limited to, the implied
-// warranties of merchantability and fitness for a particular purpose are disclaimed.
-// In no event shall the Intel Corporation or contributors be liable for any direct,
-// indirect, incidental, special, exemplary, or consequential damages
-// (including, but not limited to, procurement of substitute goods or services;
-// loss of use, data, or profits; or business interruption) however caused
-// and on any theory of liability, whether in contract, strict liability,
-// or tort (including negligence or otherwise) arising in any way out of
-// the use of this software, even if advised of the possibility of such damage.
-//
-//M*/
-
-#if !defined CUDA_DISABLER
-
-#include "internal_shared.hpp"
-#include "opencv2/gpu/device/border_interpolate.hpp"
-#include "opencv2/gpu/device/vec_traits.hpp"
-#include "opencv2/gpu/device/vec_math.hpp"
-#include "opencv2/gpu/device/saturate_cast.hpp"
-#include "opencv2/gpu/device/filters.hpp"
-
-namespace cv { namespace gpu { namespace device
-{
-    namespace imgproc
-    {
-        __constant__ float c_warpMat[3 * 3];
-
-        struct AffineTransform
-        {
-            static __device__ __forceinline__ float2 calcCoord(int x, int y)
-            {
-                const float xcoo = c_warpMat[0] * x + c_warpMat[1] * y + c_warpMat[2];
-                const float ycoo = c_warpMat[3] * x + c_warpMat[4] * y + c_warpMat[5];
-
-                return make_float2(xcoo, ycoo);
-            }
-        };
-
-        struct PerspectiveTransform
-        {
-            static __device__ __forceinline__ float2 calcCoord(int x, int y)
-            {
-                const float coeff = 1.0f / (c_warpMat[6] * x + c_warpMat[7] * y + c_warpMat[8]);
-
-                const float xcoo = coeff * (c_warpMat[0] * x + c_warpMat[1] * y + c_warpMat[2]);
-                const float ycoo = coeff * (c_warpMat[3] * x + c_warpMat[4] * y + c_warpMat[5]);
-
-                return make_float2(xcoo, ycoo);
-            }
-        };
-
-        ///////////////////////////////////////////////////////////////////
-        // Build Maps
-
-        template <class Transform> __global__ void buildWarpMaps(PtrStepSzf xmap, PtrStepf ymap)
-        {
-            const int x = blockDim.x * blockIdx.x + threadIdx.x;
-            const int y = blockDim.y * blockIdx.y + threadIdx.y;
-
-            if (x < xmap.cols && y < xmap.rows)
-            {
-                const float2 coord = Transform::calcCoord(x, y);
-
-                xmap(y, x) = coord.x;
-                ymap(y, x) = coord.y;
-            }
-        }
-
-        template <class Transform> void buildWarpMaps_caller(PtrStepSzf xmap, PtrStepSzf ymap, cudaStream_t stream)
-        {
-            dim3 block(32, 8);
-            dim3 grid(divUp(xmap.cols, block.x), divUp(xmap.rows, block.y));
-
-            buildWarpMaps<Transform><<<grid, block, 0, stream>>>(xmap, ymap);
-            cudaSafeCall( cudaGetLastError() );
-
-            if (stream == 0)
-                cudaSafeCall( cudaDeviceSynchronize() );
-        }
-
-        void buildWarpAffineMaps_gpu(float coeffs[2 * 3], PtrStepSzf xmap, PtrStepSzf ymap, cudaStream_t stream)
-        {
-            cudaSafeCall( cudaMemcpyToSymbol(c_warpMat, coeffs, 2 * 3 * sizeof(float)) );
-
-            buildWarpMaps_caller<AffineTransform>(xmap, ymap, stream);
-        }
-
-        void buildWarpPerspectiveMaps_gpu(float coeffs[3 * 3], PtrStepSzf xmap, PtrStepSzf ymap, cudaStream_t stream)
-        {
-            cudaSafeCall( cudaMemcpyToSymbol(c_warpMat, coeffs, 3 * 3 * sizeof(float)) );
-
-            buildWarpMaps_caller<PerspectiveTransform>(xmap, ymap, stream);
-        }
-
-        ///////////////////////////////////////////////////////////////////
-        // Warp
-
-        template <class Transform, class Ptr2D, typename T> __global__ void warp(const Ptr2D src, PtrStepSz<T> dst)
-        {
-            const int x = blockDim.x * blockIdx.x + threadIdx.x;
-            const int y = blockDim.y * blockIdx.y + threadIdx.y;
-
-            if (x < dst.cols && y < dst.rows)
-            {
-                const float2 coord = Transform::calcCoord(x, y);
-
-                dst.ptr(y)[x] = saturate_cast<T>(src(coord.y, coord.x));
-            }
-        }
-
-        template <class Transform, template <typename> class Filter, template <typename> class B, typename T> struct WarpDispatcherStream
-        {
-            static void call(PtrStepSz<T> src, PtrStepSz<T> dst, const float* borderValue, cudaStream_t stream, int)
-            {
-                typedef typename TypeVec<float, VecTraits<T>::cn>::vec_type work_type;
-
-                dim3 block(32, 8);
-                dim3 grid(divUp(dst.cols, block.x), divUp(dst.rows, block.y));
-
-                B<work_type> brd(src.rows, src.cols, VecTraits<work_type>::make(borderValue));
-                BorderReader< PtrStep<T>, B<work_type> > brdSrc(src, brd);
-                Filter< BorderReader< PtrStep<T>, B<work_type> > > filter_src(brdSrc);
-
-                warp<Transform><<<grid, block, 0, stream>>>(filter_src, dst);
-                cudaSafeCall( cudaGetLastError() );
-            }
-        };
-
-        template <class Transform, template <typename> class Filter, template <typename> class B, typename T> struct WarpDispatcherNonStream
-        {
-            static void call(PtrStepSz<T> src, PtrStepSz<T> srcWhole, int xoff, int yoff, PtrStepSz<T> dst, const float* borderValue, int)
-            {
-                (void)xoff;
-                (void)yoff;
-                (void)srcWhole;
-
-                typedef typename TypeVec<float, VecTraits<T>::cn>::vec_type work_type;
-
-                dim3 block(32, 8);
-                dim3 grid(divUp(dst.cols, block.x), divUp(dst.rows, block.y));
-
-                B<work_type> brd(src.rows, src.cols, VecTraits<work_type>::make(borderValue));
-                BorderReader< PtrStep<T>, B<work_type> > brdSrc(src, brd);
-                Filter< BorderReader< PtrStep<T>, B<work_type> > > filter_src(brdSrc);
-
-                warp<Transform><<<grid, block>>>(filter_src, dst);
-                cudaSafeCall( cudaGetLastError() );
-
-                cudaSafeCall( cudaDeviceSynchronize() );
-            }
-        };
-
-        #define OPENCV_GPU_IMPLEMENT_WARP_TEX(type) \
-            texture< type , cudaTextureType2D > tex_warp_ ## type (0, cudaFilterModePoint, cudaAddressModeClamp); \
-            struct tex_warp_ ## type ## _reader \
-            { \
-                typedef type elem_type; \
-                typedef int index_type; \
-                int xoff, yoff; \
-                tex_warp_ ## type ## _reader (int xoff_, int yoff_) : xoff(xoff_), yoff(yoff_) {} \
-                __device__ __forceinline__ elem_type operator ()(index_type y, index_type x) const \
-                { \
-                    return tex2D(tex_warp_ ## type , x + xoff, y + yoff); \
-                } \
-            }; \
-            template <class Transform, template <typename> class Filter, template <typename> class B> struct WarpDispatcherNonStream<Transform, Filter, B, type> \
-            { \
-                static void call(PtrStepSz< type > src, PtrStepSz< type > srcWhole, int xoff, int yoff, PtrStepSz< type > dst, const float* borderValue, int cc) \
-                { \
-                    typedef typename TypeVec<float, VecTraits< type >::cn>::vec_type work_type; \
-                    dim3 block(32, cc >= 20 ? 8 : 4); \
-                    dim3 grid(divUp(dst.cols, block.x), divUp(dst.rows, block.y)); \
-                    bindTexture(&tex_warp_ ## type , srcWhole); \
-                    tex_warp_ ## type ##_reader texSrc(xoff, yoff); \
-                    B<work_type> brd(src.rows, src.cols, VecTraits<work_type>::make(borderValue)); \
-                    BorderReader< tex_warp_ ## type ##_reader, B<work_type> > brdSrc(texSrc, brd); \
-                    Filter< BorderReader< tex_warp_ ## type ##_reader, B<work_type> > > filter_src(brdSrc); \
-                    warp<Transform><<<grid, block>>>(filter_src, dst); \
-                    cudaSafeCall( cudaGetLastError() ); \
-                    cudaSafeCall( cudaDeviceSynchronize() ); \
-                } \
-            }; \
-            template <class Transform, template <typename> class Filter> struct WarpDispatcherNonStream<Transform, Filter, BrdReplicate, type> \
-            { \
-                static void call(PtrStepSz< type > src, PtrStepSz< type > srcWhole, int xoff, int yoff, PtrStepSz< type > dst, const float*, int) \
-                { \
-                    dim3 block(32, 8); \
-                    dim3 grid(divUp(dst.cols, block.x), divUp(dst.rows, block.y)); \
-                    bindTexture(&tex_warp_ ## type , srcWhole); \
-                    tex_warp_ ## type ##_reader texSrc(xoff, yoff); \
-                    if (srcWhole.cols == src.cols && srcWhole.rows == src.rows) \
-                    { \
-                        Filter< tex_warp_ ## type ##_reader > filter_src(texSrc); \
-                        warp<Transform><<<grid, block>>>(filter_src, dst); \
-                    } \
-                    else \
-                    { \
-                        BrdReplicate<type> brd(src.rows, src.cols); \
-                        BorderReader< tex_warp_ ## type ##_reader, BrdReplicate<type> > brdSrc(texSrc, brd); \
-                        Filter< BorderReader< tex_warp_ ## type ##_reader, BrdReplicate<type> > > filter_src(brdSrc); \
-                        warp<Transform><<<grid, block>>>(filter_src, dst); \
-                    } \
-                    cudaSafeCall( cudaGetLastError() ); \
-                    cudaSafeCall( cudaDeviceSynchronize() ); \
-                } \
-            };
-
-        OPENCV_GPU_IMPLEMENT_WARP_TEX(uchar)
-        //OPENCV_GPU_IMPLEMENT_WARP_TEX(uchar2)
-        OPENCV_GPU_IMPLEMENT_WARP_TEX(uchar4)
-
-        //OPENCV_GPU_IMPLEMENT_WARP_TEX(schar)
-        //OPENCV_GPU_IMPLEMENT_WARP_TEX(char2)
-        //OPENCV_GPU_IMPLEMENT_WARP_TEX(char4)
-
-        OPENCV_GPU_IMPLEMENT_WARP_TEX(ushort)
-        //OPENCV_GPU_IMPLEMENT_WARP_TEX(ushort2)
-        OPENCV_GPU_IMPLEMENT_WARP_TEX(ushort4)
-
-        OPENCV_GPU_IMPLEMENT_WARP_TEX(short)
-        //OPENCV_GPU_IMPLEMENT_WARP_TEX(short2)
-        OPENCV_GPU_IMPLEMENT_WARP_TEX(short4)
-
-        //OPENCV_GPU_IMPLEMENT_WARP_TEX(int)
-        //OPENCV_GPU_IMPLEMENT_WARP_TEX(int2)
-        //OPENCV_GPU_IMPLEMENT_WARP_TEX(int4)
-
-        OPENCV_GPU_IMPLEMENT_WARP_TEX(float)
-        //OPENCV_GPU_IMPLEMENT_WARP_TEX(float2)
-        OPENCV_GPU_IMPLEMENT_WARP_TEX(float4)
-
-        #undef OPENCV_GPU_IMPLEMENT_WARP_TEX
-
-        template <class Transform, template <typename> class Filter, template <typename> class B, typename T> struct WarpDispatcher
-        {
-<<<<<<< HEAD
-            static void call(DevMem2D_<T> src, DevMem2D_<T> srcWhole, int xoff, int yoff, DevMem2D_<T> dst, const float* borderValue, cudaStream_t stream, int cc)
-=======
-            static void call(PtrStepSz<T> src, PtrStepSz<T> srcWhole, int xoff, int yoff, PtrStepSz<T> dst, const float* borderValue, cudaStream_t stream, int cc)
->>>>>>> f4e33ea0
-            {
-                if (stream == 0)
-                    WarpDispatcherNonStream<Transform, Filter, B, T>::call(src, srcWhole, xoff, yoff, dst, borderValue, cc);
-                else
-                    WarpDispatcherStream<Transform, Filter, B, T>::call(src, dst, borderValue, stream, cc);
-            }
-        };
-
-        template <class Transform, typename T>
-<<<<<<< HEAD
-        void warp_caller(DevMem2Db src, DevMem2Db srcWhole, int xoff, int yoff, DevMem2Db dst, int interpolation,
-=======
-        void warp_caller(PtrStepSzb src, PtrStepSzb srcWhole, int xoff, int yoff, PtrStepSzb dst, int interpolation,
->>>>>>> f4e33ea0
-                         int borderMode, const float* borderValue, cudaStream_t stream, int cc)
-        {
-            typedef void (*func_t)(PtrStepSz<T> src, PtrStepSz<T> srcWhole, int xoff, int yoff, PtrStepSz<T> dst, const float* borderValue, cudaStream_t stream, int cc);
-
-            static const func_t funcs[3][5] =
-            {
-                {
-                    WarpDispatcher<Transform, PointFilter, BrdReflect101, T>::call,
-                    WarpDispatcher<Transform, PointFilter, BrdReplicate, T>::call,
-                    WarpDispatcher<Transform, PointFilter, BrdConstant, T>::call,
-                    WarpDispatcher<Transform, PointFilter, BrdReflect, T>::call,
-                    WarpDispatcher<Transform, PointFilter, BrdWrap, T>::call
-                },
-                {
-                    WarpDispatcher<Transform, LinearFilter, BrdReflect101, T>::call,
-                    WarpDispatcher<Transform, LinearFilter, BrdReplicate, T>::call,
-                    WarpDispatcher<Transform, LinearFilter, BrdConstant, T>::call,
-                    WarpDispatcher<Transform, LinearFilter, BrdReflect, T>::call,
-                    WarpDispatcher<Transform, LinearFilter, BrdWrap, T>::call
-                },
-                {
-                    WarpDispatcher<Transform, CubicFilter, BrdReflect101, T>::call,
-                    WarpDispatcher<Transform, CubicFilter, BrdReplicate, T>::call,
-                    WarpDispatcher<Transform, CubicFilter, BrdConstant, T>::call,
-                    WarpDispatcher<Transform, CubicFilter, BrdReflect, T>::call,
-                    WarpDispatcher<Transform, CubicFilter, BrdWrap, T>::call
-                }
-            };
-
-            funcs[interpolation][borderMode](static_cast< PtrStepSz<T> >(src), static_cast< PtrStepSz<T> >(srcWhole), xoff, yoff,
-                static_cast< PtrStepSz<T> >(dst), borderValue, stream, cc);
-        }
-
-        template <typename T> void warpAffine_gpu(PtrStepSzb src, PtrStepSzb srcWhole, int xoff, int yoff, float coeffs[2 * 3], PtrStepSzb dst, int interpolation,
-                                                  int borderMode, const float* borderValue, cudaStream_t stream, int cc)
-        {
-            cudaSafeCall( cudaMemcpyToSymbol(c_warpMat, coeffs, 2 * 3 * sizeof(float)) );
-
-            warp_caller<AffineTransform, T>(src, srcWhole, xoff, yoff, dst, interpolation, borderMode, borderValue, stream, cc);
-        }
-
-        template void warpAffine_gpu<uchar >(PtrStepSzb src, PtrStepSzb srcWhole, int xoff, int yoff, float coeffs[2 * 3], PtrStepSzb dst, int interpolation, int borderMode, const float* borderValue, cudaStream_t stream, int cc);
-        //template void warpAffine_gpu<uchar2>(PtrStepSzb src, PtrStepSzb srcWhole, int xoff, int yoff, float coeffs[2 * 3], PtrStepSzb dst, int interpolation, int borderMode, const float* borderValue, cudaStream_t stream, int cc);
-        template void warpAffine_gpu<uchar3>(PtrStepSzb src, PtrStepSzb srcWhole, int xoff, int yoff, float coeffs[2 * 3], PtrStepSzb dst, int interpolation, int borderMode, const float* borderValue, cudaStream_t stream, int cc);
-        template void warpAffine_gpu<uchar4>(PtrStepSzb src, PtrStepSzb srcWhole, int xoff, int yoff, float coeffs[2 * 3], PtrStepSzb dst, int interpolation, int borderMode, const float* borderValue, cudaStream_t stream, int cc);
-
-        //template void warpAffine_gpu<schar>(PtrStepSzb src, PtrStepSzb srcWhole, int xoff, int yoff, float coeffs[2 * 3], PtrStepSzb dst, int interpolation, int borderMode, const float* borderValue, cudaStream_t stream, int cc);
-        //template void warpAffine_gpu<char2>(PtrStepSzb src, PtrStepSzb srcWhole, int xoff, int yoff, float coeffs[2 * 3], PtrStepSzb dst, int interpolation, int borderMode, const float* borderValue, cudaStream_t stream, int cc);
-        //template void warpAffine_gpu<char3>(PtrStepSzb src, PtrStepSzb srcWhole, int xoff, int yoff, float coeffs[2 * 3], PtrStepSzb dst, int interpolation, int borderMode, const float* borderValue, cudaStream_t stream, int cc);
-        //template void warpAffine_gpu<char4>(PtrStepSzb src, PtrStepSzb srcWhole, int xoff, int yoff, float coeffs[2 * 3], PtrStepSzb dst, int interpolation, int borderMode, const float* borderValue, cudaStream_t stream, int cc);
-
-        template void warpAffine_gpu<ushort >(PtrStepSzb src, PtrStepSzb srcWhole, int xoff, int yoff, float coeffs[2 * 3], PtrStepSzb dst, int interpolation, int borderMode, const float* borderValue, cudaStream_t stream, int cc);
-        //template void warpAffine_gpu<ushort2>(PtrStepSzb src, PtrStepSzb srcWhole, int xoff, int yoff, float coeffs[2 * 3], PtrStepSzb dst, int interpolation, int borderMode, const float* borderValue, cudaStream_t stream, int cc);
-        template void warpAffine_gpu<ushort3>(PtrStepSzb src, PtrStepSzb srcWhole, int xoff, int yoff, float coeffs[2 * 3], PtrStepSzb dst, int interpolation, int borderMode, const float* borderValue, cudaStream_t stream, int cc);
-        template void warpAffine_gpu<ushort4>(PtrStepSzb src, PtrStepSzb srcWhole, int xoff, int yoff, float coeffs[2 * 3], PtrStepSzb dst, int interpolation, int borderMode, const float* borderValue, cudaStream_t stream, int cc);
-
-        template void warpAffine_gpu<short >(PtrStepSzb src, PtrStepSzb srcWhole, int xoff, int yoff, float coeffs[2 * 3], PtrStepSzb dst, int interpolation, int borderMode, const float* borderValue, cudaStream_t stream, int cc);
-        //template void warpAffine_gpu<short2>(PtrStepSzb src, PtrStepSzb srcWhole, int xoff, int yoff, float coeffs[2 * 3], PtrStepSzb dst, int interpolation, int borderMode, const float* borderValue, cudaStream_t stream, int cc);
-        template void warpAffine_gpu<short3>(PtrStepSzb src, PtrStepSzb srcWhole, int xoff, int yoff, float coeffs[2 * 3], PtrStepSzb dst, int interpolation, int borderMode, const float* borderValue, cudaStream_t stream, int cc);
-        template void warpAffine_gpu<short4>(PtrStepSzb src, PtrStepSzb srcWhole, int xoff, int yoff, float coeffs[2 * 3], PtrStepSzb dst, int interpolation, int borderMode, const float* borderValue, cudaStream_t stream, int cc);
-
-        //template void warpAffine_gpu<int >(PtrStepSzb src, PtrStepSzb srcWhole, int xoff, int yoff, float coeffs[2 * 3], PtrStepSzb dst, int interpolation, int borderMode, const float* borderValue, cudaStream_t stream, int cc);
-        //template void warpAffine_gpu<int2>(PtrStepSzb src, PtrStepSzb srcWhole, int xoff, int yoff, float coeffs[2 * 3], PtrStepSzb dst, int interpolation, int borderMode, const float* borderValue, cudaStream_t stream, int cc);
-        //template void warpAffine_gpu<int3>(PtrStepSzb src, PtrStepSzb srcWhole, int xoff, int yoff, float coeffs[2 * 3], PtrStepSzb dst, int interpolation, int borderMode, const float* borderValue, cudaStream_t stream, int cc);
-        //template void warpAffine_gpu<int4>(PtrStepSzb src, PtrStepSzb srcWhole, int xoff, int yoff, float coeffs[2 * 3], PtrStepSzb dst, int interpolation, int borderMode, const float* borderValue, cudaStream_t stream, int cc);
-
-        template void warpAffine_gpu<float >(PtrStepSzb src, PtrStepSzb srcWhole, int xoff, int yoff, float coeffs[2 * 3], PtrStepSzb dst, int interpolation, int borderMode, const float* borderValue, cudaStream_t stream, int cc);
-        //template void warpAffine_gpu<float2>(PtrStepSzb src, PtrStepSzb srcWhole, int xoff, int yoff, float coeffs[2 * 3], PtrStepSzb dst, int interpolation, int borderMode, const float* borderValue, cudaStream_t stream, int cc);
-        template void warpAffine_gpu<float3>(PtrStepSzb src, PtrStepSzb srcWhole, int xoff, int yoff, float coeffs[2 * 3], PtrStepSzb dst, int interpolation, int borderMode, const float* borderValue, cudaStream_t stream, int cc);
-        template void warpAffine_gpu<float4>(PtrStepSzb src, PtrStepSzb srcWhole, int xoff, int yoff, float coeffs[2 * 3], PtrStepSzb dst, int interpolation, int borderMode, const float* borderValue, cudaStream_t stream, int cc);
-
-        template <typename T> void warpPerspective_gpu(PtrStepSzb src, PtrStepSzb srcWhole, int xoff, int yoff, float coeffs[3 * 3], PtrStepSzb dst, int interpolation,
-                                                  int borderMode, const float* borderValue, cudaStream_t stream, int cc)
-        {
-            cudaSafeCall( cudaMemcpyToSymbol(c_warpMat, coeffs, 3 * 3 * sizeof(float)) );
-
-            warp_caller<PerspectiveTransform, T>(src, srcWhole, xoff, yoff, dst, interpolation, borderMode, borderValue, stream, cc);
-        }
-
-        template void warpPerspective_gpu<uchar >(PtrStepSzb src, PtrStepSzb srcWhole, int xoff, int yoff, float coeffs[3 * 3], PtrStepSzb dst, int interpolation, int borderMode, const float* borderValue, cudaStream_t stream, int cc);
-        //template void warpPerspective_gpu<uchar2>(PtrStepSzb src, PtrStepSzb srcWhole, int xoff, int yoff, float coeffs[3 * 3], PtrStepSzb dst, int interpolation, int borderMode, const float* borderValue, cudaStream_t stream, int cc);
-        template void warpPerspective_gpu<uchar3>(PtrStepSzb src, PtrStepSzb srcWhole, int xoff, int yoff, float coeffs[3 * 3], PtrStepSzb dst, int interpolation, int borderMode, const float* borderValue, cudaStream_t stream, int cc);
-        template void warpPerspective_gpu<uchar4>(PtrStepSzb src, PtrStepSzb srcWhole, int xoff, int yoff, float coeffs[3 * 3], PtrStepSzb dst, int interpolation, int borderMode, const float* borderValue, cudaStream_t stream, int cc);
-
-        //template void warpPerspective_gpu<schar>(PtrStepSzb src, PtrStepSzb srcWhole, int xoff, int yoff, float coeffs[3 * 3], PtrStepSzb dst, int interpolation, int borderMode, const float* borderValue, cudaStream_t stream, int cc);
-        //template void warpPerspective_gpu<char2>(PtrStepSzb src, PtrStepSzb srcWhole, int xoff, int yoff, float coeffs[3 * 3], PtrStepSzb dst, int interpolation, int borderMode, const float* borderValue, cudaStream_t stream, int cc);
-        //template void warpPerspective_gpu<char3>(PtrStepSzb src, PtrStepSzb srcWhole, int xoff, int yoff, float coeffs[3 * 3], PtrStepSzb dst, int interpolation, int borderMode, const float* borderValue, cudaStream_t stream, int cc);
-        //template void warpPerspective_gpu<char4>(PtrStepSzb src, PtrStepSzb srcWhole, int xoff, int yoff, float coeffs[3 * 3], PtrStepSzb dst, int interpolation, int borderMode, const float* borderValue, cudaStream_t stream, int cc);
-
-        template void warpPerspective_gpu<ushort >(PtrStepSzb src, PtrStepSzb srcWhole, int xoff, int yoff, float coeffs[3 * 3], PtrStepSzb dst, int interpolation, int borderMode, const float* borderValue, cudaStream_t stream, int cc);
-        //template void warpPerspective_gpu<ushort2>(PtrStepSzb src, PtrStepSzb srcWhole, int xoff, int yoff, float coeffs[3 * 3], PtrStepSzb dst, int interpolation, int borderMode, const float* borderValue, cudaStream_t stream, int cc);
-        template void warpPerspective_gpu<ushort3>(PtrStepSzb src, PtrStepSzb srcWhole, int xoff, int yoff, float coeffs[3 * 3], PtrStepSzb dst, int interpolation, int borderMode, const float* borderValue, cudaStream_t stream, int cc);
-        template void warpPerspective_gpu<ushort4>(PtrStepSzb src, PtrStepSzb srcWhole, int xoff, int yoff, float coeffs[3 * 3], PtrStepSzb dst, int interpolation, int borderMode, const float* borderValue, cudaStream_t stream, int cc);
-
-        template void warpPerspective_gpu<short >(PtrStepSzb src, PtrStepSzb srcWhole, int xoff, int yoff, float coeffs[3 * 3], PtrStepSzb dst, int interpolation, int borderMode, const float* borderValue, cudaStream_t stream, int cc);
-        //template void warpPerspective_gpu<short2>(PtrStepSzb src, PtrStepSzb srcWhole, int xoff, int yoff, float coeffs[3 * 3], PtrStepSzb dst, int interpolation, int borderMode, const float* borderValue, cudaStream_t stream, int cc);
-        template void warpPerspective_gpu<short3>(PtrStepSzb src, PtrStepSzb srcWhole, int xoff, int yoff, float coeffs[3 * 3], PtrStepSzb dst, int interpolation, int borderMode, const float* borderValue, cudaStream_t stream, int cc);
-        template void warpPerspective_gpu<short4>(PtrStepSzb src, PtrStepSzb srcWhole, int xoff, int yoff, float coeffs[3 * 3], PtrStepSzb dst, int interpolation, int borderMode, const float* borderValue, cudaStream_t stream, int cc);
-
-        //template void warpPerspective_gpu<int >(PtrStepSzb src, PtrStepSzb srcWhole, int xoff, int yoff, float coeffs[3 * 3], PtrStepSzb dst, int interpolation, int borderMode, const float* borderValue, cudaStream_t stream, int cc);
-        //template void warpPerspective_gpu<int2>(PtrStepSzb src, PtrStepSzb srcWhole, int xoff, int yoff, float coeffs[3 * 3], PtrStepSzb dst, int interpolation, int borderMode, const float* borderValue, cudaStream_t stream, int cc);
-        //template void warpPerspective_gpu<int3>(PtrStepSzb src, PtrStepSzb srcWhole, int xoff, int yoff, float coeffs[3 * 3], PtrStepSzb dst, int interpolation, int borderMode, const float* borderValue, cudaStream_t stream, int cc);
-        //template void warpPerspective_gpu<int4>(PtrStepSzb src, PtrStepSzb srcWhole, int xoff, int yoff, float coeffs[3 * 3], PtrStepSzb dst, int interpolation, int borderMode, const float* borderValue, cudaStream_t stream, int cc);
-
-        template void warpPerspective_gpu<float >(PtrStepSzb src, PtrStepSzb srcWhole, int xoff, int yoff, float coeffs[3 * 3], PtrStepSzb dst, int interpolation, int borderMode, const float* borderValue, cudaStream_t stream, int cc);
-        //template void warpPerspective_gpu<float2>(PtrStepSzb src, PtrStepSzb srcWhole, int xoff, int yoff, float coeffs[3 * 3], PtrStepSzb dst, int interpolation, int borderMode, const float* borderValue, cudaStream_t stream, int cc);
-        template void warpPerspective_gpu<float3>(PtrStepSzb src, PtrStepSzb srcWhole, int xoff, int yoff, float coeffs[3 * 3], PtrStepSzb dst, int interpolation, int borderMode, const float* borderValue, cudaStream_t stream, int cc);
-        template void warpPerspective_gpu<float4>(PtrStepSzb src, PtrStepSzb srcWhole, int xoff, int yoff, float coeffs[3 * 3], PtrStepSzb dst, int interpolation, int borderMode, const float* borderValue, cudaStream_t stream, int cc);
-    } // namespace imgproc
-}}} // namespace cv { namespace gpu { namespace device
-
-
+/*M///////////////////////////////////////////////////////////////////////////////////////
+//
+//  IMPORTANT: READ BEFORE DOWNLOADING, COPYING, INSTALLING OR USING.
+//
+//  By downloading, copying, installing or using the software you agree to this license.
+//  If you do not agree to this license, do not download, install,
+//  copy or use the software.
+//
+//
+//                           License Agreement
+//                For Open Source Computer Vision Library
+//
+// Copyright (C) 2000-2008, Intel Corporation, all rights reserved.
+// Copyright (C) 2009, Willow Garage Inc., all rights reserved.
+// Third party copyrights are property of their respective owners.
+//
+// Redistribution and use in source and binary forms, with or without modification,
+// are permitted provided that the following conditions are met:
+//
+//   * Redistribution's of source code must retain the above copyright notice,
+//     this list of conditions and the following disclaimer.
+//
+//   * Redistribution's in binary form must reproduce the above copyright notice,
+//     this list of conditions and the following disclaimer in the documentation
+//     and/or other materials provided with the distribution.
+//
+//   * The name of the copyright holders may not be used to endorse or promote products
+//     derived from this software without specific prior written permission.
+//
+// This software is provided by the copyright holders and contributors "as is" and
+// any express or implied warranties, including, but not limited to, the implied
+// warranties of merchantability and fitness for a particular purpose are disclaimed.
+// In no event shall the Intel Corporation or contributors be liable for any direct,
+// indirect, incidental, special, exemplary, or consequential damages
+// (including, but not limited to, procurement of substitute goods or services;
+// loss of use, data, or profits; or business interruption) however caused
+// and on any theory of liability, whether in contract, strict liability,
+// or tort (including negligence or otherwise) arising in any way out of
+// the use of this software, even if advised of the possibility of such damage.
+//
+//M*/
+
+#if !defined CUDA_DISABLER
+
+#include "internal_shared.hpp"
+#include "opencv2/gpu/device/border_interpolate.hpp"
+#include "opencv2/gpu/device/vec_traits.hpp"
+#include "opencv2/gpu/device/vec_math.hpp"
+#include "opencv2/gpu/device/saturate_cast.hpp"
+#include "opencv2/gpu/device/filters.hpp"
+
+namespace cv { namespace gpu { namespace device
+{
+    namespace imgproc
+    {
+        __constant__ float c_warpMat[3 * 3];
+
+        struct AffineTransform
+        {
+            static __device__ __forceinline__ float2 calcCoord(int x, int y)
+            {
+                const float xcoo = c_warpMat[0] * x + c_warpMat[1] * y + c_warpMat[2];
+                const float ycoo = c_warpMat[3] * x + c_warpMat[4] * y + c_warpMat[5];
+
+                return make_float2(xcoo, ycoo);
+            }
+        };
+
+        struct PerspectiveTransform
+        {
+            static __device__ __forceinline__ float2 calcCoord(int x, int y)
+            {
+                const float coeff = 1.0f / (c_warpMat[6] * x + c_warpMat[7] * y + c_warpMat[8]);
+
+                const float xcoo = coeff * (c_warpMat[0] * x + c_warpMat[1] * y + c_warpMat[2]);
+                const float ycoo = coeff * (c_warpMat[3] * x + c_warpMat[4] * y + c_warpMat[5]);
+
+                return make_float2(xcoo, ycoo);
+            }
+        };
+
+        ///////////////////////////////////////////////////////////////////
+        // Build Maps
+
+        template <class Transform> __global__ void buildWarpMaps(PtrStepSzf xmap, PtrStepf ymap)
+        {
+            const int x = blockDim.x * blockIdx.x + threadIdx.x;
+            const int y = blockDim.y * blockIdx.y + threadIdx.y;
+
+            if (x < xmap.cols && y < xmap.rows)
+            {
+                const float2 coord = Transform::calcCoord(x, y);
+
+                xmap(y, x) = coord.x;
+                ymap(y, x) = coord.y;
+            }
+        }
+
+        template <class Transform> void buildWarpMaps_caller(PtrStepSzf xmap, PtrStepSzf ymap, cudaStream_t stream)
+        {
+            dim3 block(32, 8);
+            dim3 grid(divUp(xmap.cols, block.x), divUp(xmap.rows, block.y));
+
+            buildWarpMaps<Transform><<<grid, block, 0, stream>>>(xmap, ymap);
+            cudaSafeCall( cudaGetLastError() );
+
+            if (stream == 0)
+                cudaSafeCall( cudaDeviceSynchronize() );
+        }
+
+        void buildWarpAffineMaps_gpu(float coeffs[2 * 3], PtrStepSzf xmap, PtrStepSzf ymap, cudaStream_t stream)
+        {
+            cudaSafeCall( cudaMemcpyToSymbol(c_warpMat, coeffs, 2 * 3 * sizeof(float)) );
+
+            buildWarpMaps_caller<AffineTransform>(xmap, ymap, stream);
+        }
+
+        void buildWarpPerspectiveMaps_gpu(float coeffs[3 * 3], PtrStepSzf xmap, PtrStepSzf ymap, cudaStream_t stream)
+        {
+            cudaSafeCall( cudaMemcpyToSymbol(c_warpMat, coeffs, 3 * 3 * sizeof(float)) );
+
+            buildWarpMaps_caller<PerspectiveTransform>(xmap, ymap, stream);
+        }
+
+        ///////////////////////////////////////////////////////////////////
+        // Warp
+
+        template <class Transform, class Ptr2D, typename T> __global__ void warp(const Ptr2D src, PtrStepSz<T> dst)
+        {
+            const int x = blockDim.x * blockIdx.x + threadIdx.x;
+            const int y = blockDim.y * blockIdx.y + threadIdx.y;
+
+            if (x < dst.cols && y < dst.rows)
+            {
+                const float2 coord = Transform::calcCoord(x, y);
+
+                dst.ptr(y)[x] = saturate_cast<T>(src(coord.y, coord.x));
+            }
+        }
+
+        template <class Transform, template <typename> class Filter, template <typename> class B, typename T> struct WarpDispatcherStream
+        {
+            static void call(PtrStepSz<T> src, PtrStepSz<T> dst, const float* borderValue, cudaStream_t stream, int)
+            {
+                typedef typename TypeVec<float, VecTraits<T>::cn>::vec_type work_type;
+
+                dim3 block(32, 8);
+                dim3 grid(divUp(dst.cols, block.x), divUp(dst.rows, block.y));
+
+                B<work_type> brd(src.rows, src.cols, VecTraits<work_type>::make(borderValue));
+                BorderReader< PtrStep<T>, B<work_type> > brdSrc(src, brd);
+                Filter< BorderReader< PtrStep<T>, B<work_type> > > filter_src(brdSrc);
+
+                warp<Transform><<<grid, block, 0, stream>>>(filter_src, dst);
+                cudaSafeCall( cudaGetLastError() );
+            }
+        };
+
+        template <class Transform, template <typename> class Filter, template <typename> class B, typename T> struct WarpDispatcherNonStream
+        {
+            static void call(PtrStepSz<T> src, PtrStepSz<T> srcWhole, int xoff, int yoff, PtrStepSz<T> dst, const float* borderValue, int)
+            {
+                (void)xoff;
+                (void)yoff;
+                (void)srcWhole;
+
+                typedef typename TypeVec<float, VecTraits<T>::cn>::vec_type work_type;
+
+                dim3 block(32, 8);
+                dim3 grid(divUp(dst.cols, block.x), divUp(dst.rows, block.y));
+
+                B<work_type> brd(src.rows, src.cols, VecTraits<work_type>::make(borderValue));
+                BorderReader< PtrStep<T>, B<work_type> > brdSrc(src, brd);
+                Filter< BorderReader< PtrStep<T>, B<work_type> > > filter_src(brdSrc);
+
+                warp<Transform><<<grid, block>>>(filter_src, dst);
+                cudaSafeCall( cudaGetLastError() );
+
+                cudaSafeCall( cudaDeviceSynchronize() );
+            }
+        };
+
+        #define OPENCV_GPU_IMPLEMENT_WARP_TEX(type) \
+            texture< type , cudaTextureType2D > tex_warp_ ## type (0, cudaFilterModePoint, cudaAddressModeClamp); \
+            struct tex_warp_ ## type ## _reader \
+            { \
+                typedef type elem_type; \
+                typedef int index_type; \
+                int xoff, yoff; \
+                tex_warp_ ## type ## _reader (int xoff_, int yoff_) : xoff(xoff_), yoff(yoff_) {} \
+                __device__ __forceinline__ elem_type operator ()(index_type y, index_type x) const \
+                { \
+                    return tex2D(tex_warp_ ## type , x + xoff, y + yoff); \
+                } \
+            }; \
+            template <class Transform, template <typename> class Filter, template <typename> class B> struct WarpDispatcherNonStream<Transform, Filter, B, type> \
+            { \
+                static void call(PtrStepSz< type > src, PtrStepSz< type > srcWhole, int xoff, int yoff, PtrStepSz< type > dst, const float* borderValue, int cc) \
+                { \
+                    typedef typename TypeVec<float, VecTraits< type >::cn>::vec_type work_type; \
+                    dim3 block(32, cc >= 20 ? 8 : 4); \
+                    dim3 grid(divUp(dst.cols, block.x), divUp(dst.rows, block.y)); \
+                    bindTexture(&tex_warp_ ## type , srcWhole); \
+                    tex_warp_ ## type ##_reader texSrc(xoff, yoff); \
+                    B<work_type> brd(src.rows, src.cols, VecTraits<work_type>::make(borderValue)); \
+                    BorderReader< tex_warp_ ## type ##_reader, B<work_type> > brdSrc(texSrc, brd); \
+                    Filter< BorderReader< tex_warp_ ## type ##_reader, B<work_type> > > filter_src(brdSrc); \
+                    warp<Transform><<<grid, block>>>(filter_src, dst); \
+                    cudaSafeCall( cudaGetLastError() ); \
+                    cudaSafeCall( cudaDeviceSynchronize() ); \
+                } \
+            }; \
+            template <class Transform, template <typename> class Filter> struct WarpDispatcherNonStream<Transform, Filter, BrdReplicate, type> \
+            { \
+                static void call(PtrStepSz< type > src, PtrStepSz< type > srcWhole, int xoff, int yoff, PtrStepSz< type > dst, const float*, int) \
+                { \
+                    dim3 block(32, 8); \
+                    dim3 grid(divUp(dst.cols, block.x), divUp(dst.rows, block.y)); \
+                    bindTexture(&tex_warp_ ## type , srcWhole); \
+                    tex_warp_ ## type ##_reader texSrc(xoff, yoff); \
+                    if (srcWhole.cols == src.cols && srcWhole.rows == src.rows) \
+                    { \
+                        Filter< tex_warp_ ## type ##_reader > filter_src(texSrc); \
+                        warp<Transform><<<grid, block>>>(filter_src, dst); \
+                    } \
+                    else \
+                    { \
+                        BrdReplicate<type> brd(src.rows, src.cols); \
+                        BorderReader< tex_warp_ ## type ##_reader, BrdReplicate<type> > brdSrc(texSrc, brd); \
+                        Filter< BorderReader< tex_warp_ ## type ##_reader, BrdReplicate<type> > > filter_src(brdSrc); \
+                        warp<Transform><<<grid, block>>>(filter_src, dst); \
+                    } \
+                    cudaSafeCall( cudaGetLastError() ); \
+                    cudaSafeCall( cudaDeviceSynchronize() ); \
+                } \
+            };
+
+        OPENCV_GPU_IMPLEMENT_WARP_TEX(uchar)
+        //OPENCV_GPU_IMPLEMENT_WARP_TEX(uchar2)
+        OPENCV_GPU_IMPLEMENT_WARP_TEX(uchar4)
+
+        //OPENCV_GPU_IMPLEMENT_WARP_TEX(schar)
+        //OPENCV_GPU_IMPLEMENT_WARP_TEX(char2)
+        //OPENCV_GPU_IMPLEMENT_WARP_TEX(char4)
+
+        OPENCV_GPU_IMPLEMENT_WARP_TEX(ushort)
+        //OPENCV_GPU_IMPLEMENT_WARP_TEX(ushort2)
+        OPENCV_GPU_IMPLEMENT_WARP_TEX(ushort4)
+
+        OPENCV_GPU_IMPLEMENT_WARP_TEX(short)
+        //OPENCV_GPU_IMPLEMENT_WARP_TEX(short2)
+        OPENCV_GPU_IMPLEMENT_WARP_TEX(short4)
+
+        //OPENCV_GPU_IMPLEMENT_WARP_TEX(int)
+        //OPENCV_GPU_IMPLEMENT_WARP_TEX(int2)
+        //OPENCV_GPU_IMPLEMENT_WARP_TEX(int4)
+
+        OPENCV_GPU_IMPLEMENT_WARP_TEX(float)
+        //OPENCV_GPU_IMPLEMENT_WARP_TEX(float2)
+        OPENCV_GPU_IMPLEMENT_WARP_TEX(float4)
+
+        #undef OPENCV_GPU_IMPLEMENT_WARP_TEX
+
+        template <class Transform, template <typename> class Filter, template <typename> class B, typename T> struct WarpDispatcher
+        {
+            static void call(PtrStepSz<T> src, PtrStepSz<T> srcWhole, int xoff, int yoff, PtrStepSz<T> dst, const float* borderValue, cudaStream_t stream, int cc)
+            {
+                if (stream == 0)
+                    WarpDispatcherNonStream<Transform, Filter, B, T>::call(src, srcWhole, xoff, yoff, dst, borderValue, cc);
+                else
+                    WarpDispatcherStream<Transform, Filter, B, T>::call(src, dst, borderValue, stream, cc);
+            }
+        };
+
+        template <class Transform, typename T>
+        void warp_caller(PtrStepSzb src, PtrStepSzb srcWhole, int xoff, int yoff, PtrStepSzb dst, int interpolation,
+                         int borderMode, const float* borderValue, cudaStream_t stream, int cc)
+        {
+            typedef void (*func_t)(PtrStepSz<T> src, PtrStepSz<T> srcWhole, int xoff, int yoff, PtrStepSz<T> dst, const float* borderValue, cudaStream_t stream, int cc);
+
+            static const func_t funcs[3][5] =
+            {
+                {
+                    WarpDispatcher<Transform, PointFilter, BrdReflect101, T>::call,
+                    WarpDispatcher<Transform, PointFilter, BrdReplicate, T>::call,
+                    WarpDispatcher<Transform, PointFilter, BrdConstant, T>::call,
+                    WarpDispatcher<Transform, PointFilter, BrdReflect, T>::call,
+                    WarpDispatcher<Transform, PointFilter, BrdWrap, T>::call
+                },
+                {
+                    WarpDispatcher<Transform, LinearFilter, BrdReflect101, T>::call,
+                    WarpDispatcher<Transform, LinearFilter, BrdReplicate, T>::call,
+                    WarpDispatcher<Transform, LinearFilter, BrdConstant, T>::call,
+                    WarpDispatcher<Transform, LinearFilter, BrdReflect, T>::call,
+                    WarpDispatcher<Transform, LinearFilter, BrdWrap, T>::call
+                },
+                {
+                    WarpDispatcher<Transform, CubicFilter, BrdReflect101, T>::call,
+                    WarpDispatcher<Transform, CubicFilter, BrdReplicate, T>::call,
+                    WarpDispatcher<Transform, CubicFilter, BrdConstant, T>::call,
+                    WarpDispatcher<Transform, CubicFilter, BrdReflect, T>::call,
+                    WarpDispatcher<Transform, CubicFilter, BrdWrap, T>::call
+                }
+            };
+
+            funcs[interpolation][borderMode](static_cast< PtrStepSz<T> >(src), static_cast< PtrStepSz<T> >(srcWhole), xoff, yoff,
+                static_cast< PtrStepSz<T> >(dst), borderValue, stream, cc);
+        }
+
+        template <typename T> void warpAffine_gpu(PtrStepSzb src, PtrStepSzb srcWhole, int xoff, int yoff, float coeffs[2 * 3], PtrStepSzb dst, int interpolation,
+                                                  int borderMode, const float* borderValue, cudaStream_t stream, int cc)
+        {
+            cudaSafeCall( cudaMemcpyToSymbol(c_warpMat, coeffs, 2 * 3 * sizeof(float)) );
+
+            warp_caller<AffineTransform, T>(src, srcWhole, xoff, yoff, dst, interpolation, borderMode, borderValue, stream, cc);
+        }
+
+        template void warpAffine_gpu<uchar >(PtrStepSzb src, PtrStepSzb srcWhole, int xoff, int yoff, float coeffs[2 * 3], PtrStepSzb dst, int interpolation, int borderMode, const float* borderValue, cudaStream_t stream, int cc);
+        //template void warpAffine_gpu<uchar2>(PtrStepSzb src, PtrStepSzb srcWhole, int xoff, int yoff, float coeffs[2 * 3], PtrStepSzb dst, int interpolation, int borderMode, const float* borderValue, cudaStream_t stream, int cc);
+        template void warpAffine_gpu<uchar3>(PtrStepSzb src, PtrStepSzb srcWhole, int xoff, int yoff, float coeffs[2 * 3], PtrStepSzb dst, int interpolation, int borderMode, const float* borderValue, cudaStream_t stream, int cc);
+        template void warpAffine_gpu<uchar4>(PtrStepSzb src, PtrStepSzb srcWhole, int xoff, int yoff, float coeffs[2 * 3], PtrStepSzb dst, int interpolation, int borderMode, const float* borderValue, cudaStream_t stream, int cc);
+
+        //template void warpAffine_gpu<schar>(PtrStepSzb src, PtrStepSzb srcWhole, int xoff, int yoff, float coeffs[2 * 3], PtrStepSzb dst, int interpolation, int borderMode, const float* borderValue, cudaStream_t stream, int cc);
+        //template void warpAffine_gpu<char2>(PtrStepSzb src, PtrStepSzb srcWhole, int xoff, int yoff, float coeffs[2 * 3], PtrStepSzb dst, int interpolation, int borderMode, const float* borderValue, cudaStream_t stream, int cc);
+        //template void warpAffine_gpu<char3>(PtrStepSzb src, PtrStepSzb srcWhole, int xoff, int yoff, float coeffs[2 * 3], PtrStepSzb dst, int interpolation, int borderMode, const float* borderValue, cudaStream_t stream, int cc);
+        //template void warpAffine_gpu<char4>(PtrStepSzb src, PtrStepSzb srcWhole, int xoff, int yoff, float coeffs[2 * 3], PtrStepSzb dst, int interpolation, int borderMode, const float* borderValue, cudaStream_t stream, int cc);
+
+        template void warpAffine_gpu<ushort >(PtrStepSzb src, PtrStepSzb srcWhole, int xoff, int yoff, float coeffs[2 * 3], PtrStepSzb dst, int interpolation, int borderMode, const float* borderValue, cudaStream_t stream, int cc);
+        //template void warpAffine_gpu<ushort2>(PtrStepSzb src, PtrStepSzb srcWhole, int xoff, int yoff, float coeffs[2 * 3], PtrStepSzb dst, int interpolation, int borderMode, const float* borderValue, cudaStream_t stream, int cc);
+        template void warpAffine_gpu<ushort3>(PtrStepSzb src, PtrStepSzb srcWhole, int xoff, int yoff, float coeffs[2 * 3], PtrStepSzb dst, int interpolation, int borderMode, const float* borderValue, cudaStream_t stream, int cc);
+        template void warpAffine_gpu<ushort4>(PtrStepSzb src, PtrStepSzb srcWhole, int xoff, int yoff, float coeffs[2 * 3], PtrStepSzb dst, int interpolation, int borderMode, const float* borderValue, cudaStream_t stream, int cc);
+
+        template void warpAffine_gpu<short >(PtrStepSzb src, PtrStepSzb srcWhole, int xoff, int yoff, float coeffs[2 * 3], PtrStepSzb dst, int interpolation, int borderMode, const float* borderValue, cudaStream_t stream, int cc);
+        //template void warpAffine_gpu<short2>(PtrStepSzb src, PtrStepSzb srcWhole, int xoff, int yoff, float coeffs[2 * 3], PtrStepSzb dst, int interpolation, int borderMode, const float* borderValue, cudaStream_t stream, int cc);
+        template void warpAffine_gpu<short3>(PtrStepSzb src, PtrStepSzb srcWhole, int xoff, int yoff, float coeffs[2 * 3], PtrStepSzb dst, int interpolation, int borderMode, const float* borderValue, cudaStream_t stream, int cc);
+        template void warpAffine_gpu<short4>(PtrStepSzb src, PtrStepSzb srcWhole, int xoff, int yoff, float coeffs[2 * 3], PtrStepSzb dst, int interpolation, int borderMode, const float* borderValue, cudaStream_t stream, int cc);
+
+        //template void warpAffine_gpu<int >(PtrStepSzb src, PtrStepSzb srcWhole, int xoff, int yoff, float coeffs[2 * 3], PtrStepSzb dst, int interpolation, int borderMode, const float* borderValue, cudaStream_t stream, int cc);
+        //template void warpAffine_gpu<int2>(PtrStepSzb src, PtrStepSzb srcWhole, int xoff, int yoff, float coeffs[2 * 3], PtrStepSzb dst, int interpolation, int borderMode, const float* borderValue, cudaStream_t stream, int cc);
+        //template void warpAffine_gpu<int3>(PtrStepSzb src, PtrStepSzb srcWhole, int xoff, int yoff, float coeffs[2 * 3], PtrStepSzb dst, int interpolation, int borderMode, const float* borderValue, cudaStream_t stream, int cc);
+        //template void warpAffine_gpu<int4>(PtrStepSzb src, PtrStepSzb srcWhole, int xoff, int yoff, float coeffs[2 * 3], PtrStepSzb dst, int interpolation, int borderMode, const float* borderValue, cudaStream_t stream, int cc);
+
+        template void warpAffine_gpu<float >(PtrStepSzb src, PtrStepSzb srcWhole, int xoff, int yoff, float coeffs[2 * 3], PtrStepSzb dst, int interpolation, int borderMode, const float* borderValue, cudaStream_t stream, int cc);
+        //template void warpAffine_gpu<float2>(PtrStepSzb src, PtrStepSzb srcWhole, int xoff, int yoff, float coeffs[2 * 3], PtrStepSzb dst, int interpolation, int borderMode, const float* borderValue, cudaStream_t stream, int cc);
+        template void warpAffine_gpu<float3>(PtrStepSzb src, PtrStepSzb srcWhole, int xoff, int yoff, float coeffs[2 * 3], PtrStepSzb dst, int interpolation, int borderMode, const float* borderValue, cudaStream_t stream, int cc);
+        template void warpAffine_gpu<float4>(PtrStepSzb src, PtrStepSzb srcWhole, int xoff, int yoff, float coeffs[2 * 3], PtrStepSzb dst, int interpolation, int borderMode, const float* borderValue, cudaStream_t stream, int cc);
+
+        template <typename T> void warpPerspective_gpu(PtrStepSzb src, PtrStepSzb srcWhole, int xoff, int yoff, float coeffs[3 * 3], PtrStepSzb dst, int interpolation,
+                                                  int borderMode, const float* borderValue, cudaStream_t stream, int cc)
+        {
+            cudaSafeCall( cudaMemcpyToSymbol(c_warpMat, coeffs, 3 * 3 * sizeof(float)) );
+
+            warp_caller<PerspectiveTransform, T>(src, srcWhole, xoff, yoff, dst, interpolation, borderMode, borderValue, stream, cc);
+        }
+
+        template void warpPerspective_gpu<uchar >(PtrStepSzb src, PtrStepSzb srcWhole, int xoff, int yoff, float coeffs[3 * 3], PtrStepSzb dst, int interpolation, int borderMode, const float* borderValue, cudaStream_t stream, int cc);
+        //template void warpPerspective_gpu<uchar2>(PtrStepSzb src, PtrStepSzb srcWhole, int xoff, int yoff, float coeffs[3 * 3], PtrStepSzb dst, int interpolation, int borderMode, const float* borderValue, cudaStream_t stream, int cc);
+        template void warpPerspective_gpu<uchar3>(PtrStepSzb src, PtrStepSzb srcWhole, int xoff, int yoff, float coeffs[3 * 3], PtrStepSzb dst, int interpolation, int borderMode, const float* borderValue, cudaStream_t stream, int cc);
+        template void warpPerspective_gpu<uchar4>(PtrStepSzb src, PtrStepSzb srcWhole, int xoff, int yoff, float coeffs[3 * 3], PtrStepSzb dst, int interpolation, int borderMode, const float* borderValue, cudaStream_t stream, int cc);
+
+        //template void warpPerspective_gpu<schar>(PtrStepSzb src, PtrStepSzb srcWhole, int xoff, int yoff, float coeffs[3 * 3], PtrStepSzb dst, int interpolation, int borderMode, const float* borderValue, cudaStream_t stream, int cc);
+        //template void warpPerspective_gpu<char2>(PtrStepSzb src, PtrStepSzb srcWhole, int xoff, int yoff, float coeffs[3 * 3], PtrStepSzb dst, int interpolation, int borderMode, const float* borderValue, cudaStream_t stream, int cc);
+        //template void warpPerspective_gpu<char3>(PtrStepSzb src, PtrStepSzb srcWhole, int xoff, int yoff, float coeffs[3 * 3], PtrStepSzb dst, int interpolation, int borderMode, const float* borderValue, cudaStream_t stream, int cc);
+        //template void warpPerspective_gpu<char4>(PtrStepSzb src, PtrStepSzb srcWhole, int xoff, int yoff, float coeffs[3 * 3], PtrStepSzb dst, int interpolation, int borderMode, const float* borderValue, cudaStream_t stream, int cc);
+
+        template void warpPerspective_gpu<ushort >(PtrStepSzb src, PtrStepSzb srcWhole, int xoff, int yoff, float coeffs[3 * 3], PtrStepSzb dst, int interpolation, int borderMode, const float* borderValue, cudaStream_t stream, int cc);
+        //template void warpPerspective_gpu<ushort2>(PtrStepSzb src, PtrStepSzb srcWhole, int xoff, int yoff, float coeffs[3 * 3], PtrStepSzb dst, int interpolation, int borderMode, const float* borderValue, cudaStream_t stream, int cc);
+        template void warpPerspective_gpu<ushort3>(PtrStepSzb src, PtrStepSzb srcWhole, int xoff, int yoff, float coeffs[3 * 3], PtrStepSzb dst, int interpolation, int borderMode, const float* borderValue, cudaStream_t stream, int cc);
+        template void warpPerspective_gpu<ushort4>(PtrStepSzb src, PtrStepSzb srcWhole, int xoff, int yoff, float coeffs[3 * 3], PtrStepSzb dst, int interpolation, int borderMode, const float* borderValue, cudaStream_t stream, int cc);
+
+        template void warpPerspective_gpu<short >(PtrStepSzb src, PtrStepSzb srcWhole, int xoff, int yoff, float coeffs[3 * 3], PtrStepSzb dst, int interpolation, int borderMode, const float* borderValue, cudaStream_t stream, int cc);
+        //template void warpPerspective_gpu<short2>(PtrStepSzb src, PtrStepSzb srcWhole, int xoff, int yoff, float coeffs[3 * 3], PtrStepSzb dst, int interpolation, int borderMode, const float* borderValue, cudaStream_t stream, int cc);
+        template void warpPerspective_gpu<short3>(PtrStepSzb src, PtrStepSzb srcWhole, int xoff, int yoff, float coeffs[3 * 3], PtrStepSzb dst, int interpolation, int borderMode, const float* borderValue, cudaStream_t stream, int cc);
+        template void warpPerspective_gpu<short4>(PtrStepSzb src, PtrStepSzb srcWhole, int xoff, int yoff, float coeffs[3 * 3], PtrStepSzb dst, int interpolation, int borderMode, const float* borderValue, cudaStream_t stream, int cc);
+
+        //template void warpPerspective_gpu<int >(PtrStepSzb src, PtrStepSzb srcWhole, int xoff, int yoff, float coeffs[3 * 3], PtrStepSzb dst, int interpolation, int borderMode, const float* borderValue, cudaStream_t stream, int cc);
+        //template void warpPerspective_gpu<int2>(PtrStepSzb src, PtrStepSzb srcWhole, int xoff, int yoff, float coeffs[3 * 3], PtrStepSzb dst, int interpolation, int borderMode, const float* borderValue, cudaStream_t stream, int cc);
+        //template void warpPerspective_gpu<int3>(PtrStepSzb src, PtrStepSzb srcWhole, int xoff, int yoff, float coeffs[3 * 3], PtrStepSzb dst, int interpolation, int borderMode, const float* borderValue, cudaStream_t stream, int cc);
+        //template void warpPerspective_gpu<int4>(PtrStepSzb src, PtrStepSzb srcWhole, int xoff, int yoff, float coeffs[3 * 3], PtrStepSzb dst, int interpolation, int borderMode, const float* borderValue, cudaStream_t stream, int cc);
+
+        template void warpPerspective_gpu<float >(PtrStepSzb src, PtrStepSzb srcWhole, int xoff, int yoff, float coeffs[3 * 3], PtrStepSzb dst, int interpolation, int borderMode, const float* borderValue, cudaStream_t stream, int cc);
+        //template void warpPerspective_gpu<float2>(PtrStepSzb src, PtrStepSzb srcWhole, int xoff, int yoff, float coeffs[3 * 3], PtrStepSzb dst, int interpolation, int borderMode, const float* borderValue, cudaStream_t stream, int cc);
+        template void warpPerspective_gpu<float3>(PtrStepSzb src, PtrStepSzb srcWhole, int xoff, int yoff, float coeffs[3 * 3], PtrStepSzb dst, int interpolation, int borderMode, const float* borderValue, cudaStream_t stream, int cc);
+        template void warpPerspective_gpu<float4>(PtrStepSzb src, PtrStepSzb srcWhole, int xoff, int yoff, float coeffs[3 * 3], PtrStepSzb dst, int interpolation, int borderMode, const float* borderValue, cudaStream_t stream, int cc);
+    } // namespace imgproc
+}}} // namespace cv { namespace gpu { namespace device
+
+
 #endif /* CUDA_DISABLER */