--- conflicted
+++ resolved
@@ -749,13 +749,6 @@
             execute_time = (double)(end_time - start_time) / (1000 * 1000);
             total_time = (double)(end_time - queue_time) / (1000 * 1000);
 
-<<<<<<< HEAD
-            //	std::cout << setiosflags(ios::left) << setw(15) << execute_time;
-            //	std::cout << setiosflags(ios::left) << setw(15) << total_time - execute_time;
-            //	std::cout << setiosflags(ios::left) << setw(15) << total_time << std::endl;
-
-=======
->>>>>>> e35bc115
             total_execute_time += execute_time;
             total_kernel_time += total_time;
             clReleaseEvent(event);
@@ -1043,18 +1036,17 @@
             return impl->maxComputeUnits;
         }
 
-<<<<<<< HEAD
         size_t Context::maxWorkGroupSize()
         {
             return impl->maxWorkGroupSize;
-=======
+        }
+
         unsigned long queryLocalMemInfo()
         {
             Info::Impl* impl = Context::getContext()->impl;
             cl_ulong local_memory_size = 0;
             clGetDeviceInfo(impl->devices[impl->devnum], CL_DEVICE_LOCAL_MEM_SIZE, sizeof(cl_ulong), (void*)&local_memory_size, 0);
             return local_memory_size;
->>>>>>> e35bc115
         }
 
         void* Context::oclContext()
