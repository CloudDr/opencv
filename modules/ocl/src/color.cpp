--- conflicted
+++ resolved
@@ -57,52 +57,68 @@
     int src_offset = src.offset / src.elemSize1(), src_step = src.step1();
     int dst_offset = dst.offset / dst.elemSize1(), dst_step = dst.step1();
 
-<<<<<<< HEAD
     String build_options = format("-D DEPTH_%d", src.depth());
+    if (!additionalOptions.empty())
+        build_options = build_options + additionalOptions;
 
     std::vector<std::pair<size_t , const void *> > args;
-    args.push_back( std::make_pair( sizeof(cl_int) , (void *)&src.cols));
-    args.push_back( std::make_pair( sizeof(cl_int) , (void *)&src.rows));
+    args.push_back( std::make_pair( sizeof(cl_int) , (void *)&dst.cols));
+    args.push_back( std::make_pair( sizeof(cl_int) , (void *)&dst.rows));
     args.push_back( std::make_pair( sizeof(cl_int) , (void *)&src_step));
     args.push_back( std::make_pair( sizeof(cl_int) , (void *)&dst_step));
-    args.push_back( std::make_pair( sizeof(cl_int) , (void *)&channels));
     args.push_back( std::make_pair( sizeof(cl_int) , (void *)&bidx));
     args.push_back( std::make_pair( sizeof(cl_mem) , (void *)&src.data));
     args.push_back( std::make_pair( sizeof(cl_mem) , (void *)&dst.data));
     args.push_back( std::make_pair( sizeof(cl_int) , (void *)&src_offset ));
     args.push_back( std::make_pair( sizeof(cl_int) , (void *)&dst_offset ));
-=======
-    std::string build_options = format("-D DEPTH_%d", src.depth());
+
+    if (!data1.empty())
+        args.push_back( std::make_pair( sizeof(cl_mem) , (void *)&data1.data ));
+    if (!data2.empty())
+        args.push_back( std::make_pair( sizeof(cl_mem) , (void *)&data2.data ));
+
+    size_t gt[3] = { dst.cols, dst.rows, 1 }, lt[3] = { 16, 16, 1 };
+    openCLExecuteKernel(src.clCxt, &cvt_color, kernelName.c_str(), gt, lt, args, -1, -1, build_options.c_str());
+}
+
+static void toRGB_caller(const oclMat &src, oclMat &dst, int bidx, const std::string & kernelName,
+                         const std::string & additionalOptions = std::string(), const oclMat & data = oclMat())
+{
+    String build_options = format("-D DEPTH_%d -D dcn=%d", src.depth(), dst.channels());
     if (!additionalOptions.empty())
-        build_options += additionalOptions;
-
-    vector<pair<size_t , const void *> > args;
-    args.push_back( make_pair( sizeof(cl_int) , (void *)&dst.cols));
-    args.push_back( make_pair( sizeof(cl_int) , (void *)&dst.rows));
-    args.push_back( make_pair( sizeof(cl_int) , (void *)&src_step));
-    args.push_back( make_pair( sizeof(cl_int) , (void *)&dst_step));
-    args.push_back( make_pair( sizeof(cl_int) , (void *)&bidx));
-    args.push_back( make_pair( sizeof(cl_mem) , (void *)&src.data));
-    args.push_back( make_pair( sizeof(cl_mem) , (void *)&dst.data));
-    args.push_back( make_pair( sizeof(cl_int) , (void *)&src_offset ));
-    args.push_back( make_pair( sizeof(cl_int) , (void *)&dst_offset ));
->>>>>>> 7703b63c
-
-    if (!data1.empty())
-        args.push_back( make_pair( sizeof(cl_mem) , (void *)&data1.data ));
-    if (!data2.empty())
-        args.push_back( make_pair( sizeof(cl_mem) , (void *)&data2.data ));
-
-<<<<<<< HEAD
-void Gray2RGB_caller(const oclMat &src, oclMat &dst)
-{
-    String build_options = format("-D DEPTH_%d", src.depth());
+        build_options = build_options + additionalOptions;
+
     int src_offset = src.offset / src.elemSize1(), src_step = src.step1();
     int dst_offset = dst.offset / dst.elemSize1(), dst_step = dst.step1();
 
     std::vector<std::pair<size_t , const void *> > args;
-    args.push_back( std::make_pair( sizeof(cl_int) , (void *)&src.cols));
-    args.push_back( std::make_pair( sizeof(cl_int) , (void *)&src.rows));
+    args.push_back( std::make_pair( sizeof(cl_int) , (void *)&dst.cols));
+    args.push_back( std::make_pair( sizeof(cl_int) , (void *)&dst.rows));
+    args.push_back( std::make_pair( sizeof(cl_int) , (void *)&src_step));
+    args.push_back( std::make_pair( sizeof(cl_int) , (void *)&dst_step));
+    args.push_back( std::make_pair( sizeof(cl_int) , (void *)&bidx));
+    args.push_back( std::make_pair( sizeof(cl_mem) , (void *)&src.data));
+    args.push_back( std::make_pair( sizeof(cl_mem) , (void *)&dst.data));
+    args.push_back( std::make_pair( sizeof(cl_int) , (void *)&src_offset ));
+    args.push_back( std::make_pair( sizeof(cl_int) , (void *)&dst_offset ));
+
+    if (!data.empty())
+        args.push_back( std::make_pair( sizeof(cl_mem) , (void *)&data.data ));
+
+    size_t gt[3] = { dst.cols, dst.rows, 1 }, lt[3] = { 16, 16, 1 };
+    openCLExecuteKernel(src.clCxt, &cvt_color, kernelName.c_str(), gt, lt, args, -1, -1, build_options.c_str());
+}
+
+static void RGB_caller(const oclMat &src, oclMat &dst, bool reverse)
+{
+    String build_options = format("-D DEPTH_%d -D dcn=%d -D scn=%d -D %s", src.depth(),
+                                  dst.channels(), src.channels(), reverse ? "REVERSE" : "ORDER");
+    int src_offset = src.offset / src.elemSize1(), src_step = src.step1();
+    int dst_offset = dst.offset / dst.elemSize1(), dst_step = dst.step1();
+
+    std::vector<std::pair<size_t , const void *> > args;
+    args.push_back( std::make_pair( sizeof(cl_int) , (void *)&dst.cols));
+    args.push_back( std::make_pair( sizeof(cl_int) , (void *)&dst.rows));
     args.push_back( std::make_pair( sizeof(cl_int) , (void *)&src_step));
     args.push_back( std::make_pair( sizeof(cl_int) , (void *)&dst_step));
     args.push_back( std::make_pair( sizeof(cl_mem) , (void *)&src.data));
@@ -110,180 +126,54 @@
     args.push_back( std::make_pair( sizeof(cl_int) , (void *)&src_offset ));
     args.push_back( std::make_pair( sizeof(cl_int) , (void *)&dst_offset ));
 
-    size_t gt[3] = {src.cols, src.rows, 1}, lt[3] = {16, 16, 1};
-    openCLExecuteKernel(src.clCxt, &cvt_color, "Gray2RGB", gt, lt, args, -1, -1, build_options.c_str());
-=======
     size_t gt[3] = { dst.cols, dst.rows, 1 }, lt[3] = { 16, 16, 1 };
-    openCLExecuteKernel(src.clCxt, &cvt_color, kernelName.c_str(), gt, lt, args, -1, -1, build_options.c_str());
->>>>>>> 7703b63c
-}
-
-static void toRGB_caller(const oclMat &src, oclMat &dst, int bidx, const std::string & kernelName,
-                         const std::string & additionalOptions = std::string(), const oclMat & data = oclMat())
-{
-<<<<<<< HEAD
-    int channels = src.oclchannels();
-    String build_options = format("-D DEPTH_%d", src.depth());
-    int src_offset = src.offset / src.elemSize1(), src_step = src.step1();
-    int dst_offset = dst.offset / dst.elemSize1(), dst_step = dst.step1();
+    openCLExecuteKernel(src.clCxt, &cvt_color, "RGB", gt, lt, args, -1, -1, build_options.c_str());
+}
+
+static void fromRGB5x5_caller(const oclMat &src, oclMat &dst, int bidx, int greenbits, const std::string & kernelName)
+{
+    String build_options = format("-D DEPTH_%d -D greenbits=%d -D dcn=%d",
+                                  src.depth(), greenbits, dst.channels());
+    int src_offset = src.offset >> 1, src_step = src.step >> 1;
+    int dst_offset = dst.offset / dst.elemSize1(), dst_step = dst.step / dst.elemSize1();
 
     std::vector<std::pair<size_t , const void *> > args;
-    args.push_back( std::make_pair( sizeof(cl_int) , (void *)&src.cols));
-    args.push_back( std::make_pair( sizeof(cl_int) , (void *)&src.rows));
+    args.push_back( std::make_pair( sizeof(cl_int) , (void *)&dst.cols));
+    args.push_back( std::make_pair( sizeof(cl_int) , (void *)&dst.rows));
     args.push_back( std::make_pair( sizeof(cl_int) , (void *)&src_step));
     args.push_back( std::make_pair( sizeof(cl_int) , (void *)&dst_step));
-    args.push_back( std::make_pair( sizeof(cl_int) , (void *)&channels));
     args.push_back( std::make_pair( sizeof(cl_int) , (void *)&bidx));
     args.push_back( std::make_pair( sizeof(cl_mem) , (void *)&src.data));
     args.push_back( std::make_pair( sizeof(cl_mem) , (void *)&dst.data));
     args.push_back( std::make_pair( sizeof(cl_int) , (void *)&src_offset ));
     args.push_back( std::make_pair( sizeof(cl_int) , (void *)&dst_offset ));
-=======
-    std::string build_options = format("-D DEPTH_%d -D dcn=%d", src.depth(), dst.channels());
-    if (!additionalOptions.empty())
-        build_options += additionalOptions;
-
-    int src_offset = src.offset / src.elemSize1(), src_step = src.step1();
-    int dst_offset = dst.offset / dst.elemSize1(), dst_step = dst.step1();
-
-    vector<pair<size_t , const void *> > args;
-    args.push_back( make_pair( sizeof(cl_int) , (void *)&dst.cols));
-    args.push_back( make_pair( sizeof(cl_int) , (void *)&dst.rows));
-    args.push_back( make_pair( sizeof(cl_int) , (void *)&src_step));
-    args.push_back( make_pair( sizeof(cl_int) , (void *)&dst_step));
-    args.push_back( make_pair( sizeof(cl_int) , (void *)&bidx));
-    args.push_back( make_pair( sizeof(cl_mem) , (void *)&src.data));
-    args.push_back( make_pair( sizeof(cl_mem) , (void *)&dst.data));
-    args.push_back( make_pair( sizeof(cl_int) , (void *)&src_offset ));
-    args.push_back( make_pair( sizeof(cl_int) , (void *)&dst_offset ));
->>>>>>> 7703b63c
-
-    if (!data.empty())
-        args.push_back( make_pair( sizeof(cl_mem) , (void *)&data.data ));
 
     size_t gt[3] = { dst.cols, dst.rows, 1 }, lt[3] = { 16, 16, 1 };
     openCLExecuteKernel(src.clCxt, &cvt_color, kernelName.c_str(), gt, lt, args, -1, -1, build_options.c_str());
 }
 
-static void RGB_caller(const oclMat &src, oclMat &dst, bool reverse)
-{
-    std::string build_options = format("-D DEPTH_%d -D dcn=%d -D scn=%d -D %s", src.depth(),
-                                       dst.channels(), src.channels(), reverse ? "REVERSE" : "ORDER");
-    int src_offset = src.offset / src.elemSize1(), src_step = src.step1();
-    int dst_offset = dst.offset / dst.elemSize1(), dst_step = dst.step1();
-
-<<<<<<< HEAD
-    String buildOptions = format("-D DEPTH_%d", src.depth());
+static void toRGB5x5_caller(const oclMat &src, oclMat &dst, int bidx, int greenbits, const std::string & kernelName)
+{
+    String build_options = format("-D DEPTH_%d -D greenbits=%d -D scn=%d",
+                                  src.depth(), greenbits, src.channels());
+    int src_offset = (int)src.offset, src_step = (int)src.step;
+    int dst_offset = dst.offset >> 1, dst_step = dst.step >> 1;
 
     std::vector<std::pair<size_t , const void *> > args;
-    args.push_back( std::make_pair( sizeof(cl_int) , (void *)&src.cols));
-    args.push_back( std::make_pair( sizeof(cl_int) , (void *)&src.rows));
+    args.push_back( std::make_pair( sizeof(cl_int) , (void *)&dst.cols));
+    args.push_back( std::make_pair( sizeof(cl_int) , (void *)&dst.rows));
     args.push_back( std::make_pair( sizeof(cl_int) , (void *)&src_step));
     args.push_back( std::make_pair( sizeof(cl_int) , (void *)&dst_step));
-    args.push_back( std::make_pair( sizeof(cl_int) , (void *)&channels));
     args.push_back( std::make_pair( sizeof(cl_int) , (void *)&bidx));
     args.push_back( std::make_pair( sizeof(cl_mem) , (void *)&src.data));
     args.push_back( std::make_pair( sizeof(cl_mem) , (void *)&dst.data));
     args.push_back( std::make_pair( sizeof(cl_int) , (void *)&src_offset ));
     args.push_back( std::make_pair( sizeof(cl_int) , (void *)&dst_offset ));
-=======
-    vector<pair<size_t , const void *> > args;
-    args.push_back( make_pair( sizeof(cl_int) , (void *)&dst.cols));
-    args.push_back( make_pair( sizeof(cl_int) , (void *)&dst.rows));
-    args.push_back( make_pair( sizeof(cl_int) , (void *)&src_step));
-    args.push_back( make_pair( sizeof(cl_int) , (void *)&dst_step));
-    args.push_back( make_pair( sizeof(cl_mem) , (void *)&src.data));
-    args.push_back( make_pair( sizeof(cl_mem) , (void *)&dst.data));
-    args.push_back( make_pair( sizeof(cl_int) , (void *)&src_offset ));
-    args.push_back( make_pair( sizeof(cl_int) , (void *)&dst_offset ));
->>>>>>> 7703b63c
-
-    size_t gt[3] = { dst.cols, dst.rows, 1 }, lt[3] = { 16, 16, 1 };
-    openCLExecuteKernel(src.clCxt, &cvt_color, "RGB", gt, lt, args, -1, -1, build_options.c_str());
-}
-
-static void fromRGB5x5_caller(const oclMat &src, oclMat &dst, int bidx, int greenbits, const std::string & kernelName)
-{
-<<<<<<< HEAD
-    String build_options = format("-D DEPTH_%d", src.depth());
-    int src_offset = src.offset / src.elemSize1(), src_step = src.step1();
-    int dst_offset = dst.offset / dst.elemSize1(), dst_step = dst.step1();
-
-    std::vector<std::pair<size_t , const void *> > args;
-    args.push_back( std::make_pair( sizeof(cl_int) , (void *)&src.cols));
-    args.push_back( std::make_pair( sizeof(cl_int) , (void *)&src.rows));
-    args.push_back( std::make_pair( sizeof(cl_int) , (void *)&src_step));
-    args.push_back( std::make_pair( sizeof(cl_int) , (void *)&dst_step));
-    args.push_back( std::make_pair( sizeof(cl_int) , (void *)&bidx));
-    args.push_back( std::make_pair( sizeof(cl_int) , (void *)&dst.cols));
-    args.push_back( std::make_pair( sizeof(cl_int) , (void *)&dst.rows));
-    args.push_back( std::make_pair( sizeof(cl_mem) , (void *)&src.data));
-    args.push_back( std::make_pair( sizeof(cl_mem) , (void *)&dst.data));
-    args.push_back( std::make_pair( sizeof(cl_int) , (void *)&src_offset ));
-    args.push_back( std::make_pair( sizeof(cl_int) , (void *)&dst_offset ));
-=======
-    std::string build_options = format("-D DEPTH_%d -D greenbits=%d -D dcn=%d",
-                                       src.depth(), greenbits, dst.channels());
-    int src_offset = src.offset >> 1, src_step = src.step >> 1;
-    int dst_offset = dst.offset / dst.elemSize1(), dst_step = dst.step / dst.elemSize1();
-
-    vector<pair<size_t , const void *> > args;
-    args.push_back( make_pair( sizeof(cl_int) , (void *)&dst.cols));
-    args.push_back( make_pair( sizeof(cl_int) , (void *)&dst.rows));
-    args.push_back( make_pair( sizeof(cl_int) , (void *)&src_step));
-    args.push_back( make_pair( sizeof(cl_int) , (void *)&dst_step));
-    args.push_back( make_pair( sizeof(cl_int) , (void *)&bidx));
-    args.push_back( make_pair( sizeof(cl_mem) , (void *)&src.data));
-    args.push_back( make_pair( sizeof(cl_mem) , (void *)&dst.data));
-    args.push_back( make_pair( sizeof(cl_int) , (void *)&src_offset ));
-    args.push_back( make_pair( sizeof(cl_int) , (void *)&dst_offset ));
->>>>>>> 7703b63c
 
     size_t gt[3] = { dst.cols, dst.rows, 1 }, lt[3] = { 16, 16, 1 };
     openCLExecuteKernel(src.clCxt, &cvt_color, kernelName.c_str(), gt, lt, args, -1, -1, build_options.c_str());
 }
 
-static void toRGB5x5_caller(const oclMat &src, oclMat &dst, int bidx, int greenbits, const std::string & kernelName)
-{
-<<<<<<< HEAD
-    int channels = src.oclchannels();
-    String build_options = format("-D DEPTH_%d", src.depth());
-    int src_offset = src.offset / src.elemSize1(), src_step = src.step1();
-    int dst_offset = dst.offset / dst.elemSize1(), dst_step = dst.step1();
-
-    std::vector<std::pair<size_t , const void *> > args;
-    args.push_back( std::make_pair( sizeof(cl_int) , (void *)&src.cols));
-    args.push_back( std::make_pair( sizeof(cl_int) , (void *)&src.rows));
-    args.push_back( std::make_pair( sizeof(cl_int) , (void *)&src_step));
-    args.push_back( std::make_pair( sizeof(cl_int) , (void *)&dst_step));
-    args.push_back( std::make_pair( sizeof(cl_int) , (void *)&channels));
-    args.push_back( std::make_pair( sizeof(cl_int) , (void *)&bidx));
-    args.push_back( std::make_pair( sizeof(cl_mem) , (void *)&src.data));
-    args.push_back( std::make_pair( sizeof(cl_mem) , (void *)&dst.data));
-    args.push_back( std::make_pair( sizeof(cl_int) , (void *)&src_offset ));
-    args.push_back( std::make_pair( sizeof(cl_int) , (void *)&dst_offset ));
-=======
-    std::string build_options = format("-D DEPTH_%d -D greenbits=%d -D scn=%d",
-                                       src.depth(), greenbits, src.channels());
-    int src_offset = (int)src.offset, src_step = (int)src.step;
-    int dst_offset = dst.offset >> 1, dst_step = dst.step >> 1;
-
-    vector<pair<size_t , const void *> > args;
-    args.push_back( make_pair( sizeof(cl_int) , (void *)&dst.cols));
-    args.push_back( make_pair( sizeof(cl_int) , (void *)&dst.rows));
-    args.push_back( make_pair( sizeof(cl_int) , (void *)&src_step));
-    args.push_back( make_pair( sizeof(cl_int) , (void *)&dst_step));
-    args.push_back( make_pair( sizeof(cl_int) , (void *)&bidx));
-    args.push_back( make_pair( sizeof(cl_mem) , (void *)&src.data));
-    args.push_back( make_pair( sizeof(cl_mem) , (void *)&dst.data));
-    args.push_back( make_pair( sizeof(cl_int) , (void *)&src_offset ));
-    args.push_back( make_pair( sizeof(cl_int) , (void *)&dst_offset ));
->>>>>>> 7703b63c
-
-    size_t gt[3] = { dst.cols, dst.rows, 1 }, lt[3] = { 16, 16, 1 };
-    openCLExecuteKernel(src.clCxt, &cvt_color, kernelName.c_str(), gt, lt, args, -1, -1, build_options.c_str());
-}
-
 static void cvtColor_caller(const oclMat &src, oclMat &dst, int code, int dcn)
 {
     Size sz = src.size();
@@ -293,73 +183,58 @@
 
     switch (code)
     {
-<<<<<<< HEAD
-        /*
-        case COLOR_BGR2BGRA: case COLOR_RGB2BGRA: case COLOR_BGRA2BGR:
-        case COLOR_RGBA2BGR: case COLOR_RGB2BGR: case COLOR_BGRA2RGBA:
-        case COLOR_BGR2BGR565: case COLOR_BGR2BGR555: case COLOR_RGB2BGR565: case COLOR_RGB2BGR555:
-        case COLOR_BGRA2BGR565: case COLOR_BGRA2BGR555: case COLOR_RGBA2BGR565: case COLOR_RGBA2BGR555:
-        case COLOR_BGR5652BGR: case COLOR_BGR5552BGR: case COLOR_BGR5652RGB: case COLOR_BGR5552RGB:
-        case COLOR_BGR5652BGRA: case COLOR_BGR5552BGRA: case COLOR_BGR5652RGBA: case COLOR_BGR5552RGBA:
-        */
-    case COLOR_BGR2GRAY:
-    case COLOR_BGRA2GRAY:
-    case COLOR_RGB2GRAY:
-    case COLOR_RGBA2GRAY:
-=======
-    case CV_BGR2BGRA: case CV_RGB2BGRA: case CV_BGRA2BGR:
-    case CV_RGBA2BGR: case CV_RGB2BGR: case CV_BGRA2RGBA:
+    case COLOR_BGR2BGRA: case COLOR_RGB2BGRA: case COLOR_BGRA2BGR:
+    case COLOR_RGBA2BGR: case COLOR_RGB2BGR: case COLOR_BGRA2RGBA:
     {
         CV_Assert(scn == 3 || scn == 4);
-        dcn = code == CV_BGR2BGRA || code == CV_RGB2BGRA || code == CV_BGRA2RGBA ? 4 : 3;
-        bool reverse = !(code == CV_BGR2BGRA || code == CV_BGRA2BGR);
+        dcn = code == COLOR_BGR2BGRA || code == COLOR_RGB2BGRA || code == COLOR_BGRA2RGBA ? 4 : 3;
+        bool reverse = !(code == COLOR_BGR2BGRA || code == COLOR_BGRA2BGR);
         dst.create(sz, CV_MAKE_TYPE(depth, dcn));
         RGB_caller(src, dst, reverse);
         break;
     }
-    case CV_BGR2BGR565: case CV_BGR2BGR555: case CV_RGB2BGR565: case CV_RGB2BGR555:
-    case CV_BGRA2BGR565: case CV_BGRA2BGR555: case CV_RGBA2BGR565: case CV_RGBA2BGR555:
+    case COLOR_BGR2BGR565: case COLOR_BGR2BGR555: case COLOR_RGB2BGR565: case COLOR_RGB2BGR555:
+    case COLOR_BGRA2BGR565: case COLOR_BGRA2BGR555: case COLOR_RGBA2BGR565: case COLOR_RGBA2BGR555:
     {
         CV_Assert((scn == 3 || scn == 4) && depth == CV_8U );
-        bidx = code == CV_BGR2BGR565 || code == CV_BGR2BGR555 ||
-            code == CV_BGRA2BGR565 || code == CV_BGRA2BGR555 ? 0 : 2;
-        int greenbits = code == CV_BGR2BGR565 || code == CV_RGB2BGR565 ||
-            code == CV_BGRA2BGR565 || code == CV_RGBA2BGR565 ? 6 : 5;
+        bidx = code == COLOR_BGR2BGR565 || code == COLOR_BGR2BGR555 ||
+            code == COLOR_BGRA2BGR565 || code == COLOR_BGRA2BGR555 ? 0 : 2;
+        int greenbits = code == COLOR_BGR2BGR565 || code == COLOR_RGB2BGR565 ||
+            code == COLOR_BGRA2BGR565 || code == COLOR_RGBA2BGR565 ? 6 : 5;
         dst.create(sz, CV_8UC2);
         toRGB5x5_caller(src, dst, bidx, greenbits, "RGB2RGB5x5");
         break;
     }
-    case CV_BGR5652BGR: case CV_BGR5552BGR: case CV_BGR5652RGB: case CV_BGR5552RGB:
-    case CV_BGR5652BGRA: case CV_BGR5552BGRA: case CV_BGR5652RGBA: case CV_BGR5552RGBA:
-    {
-        dcn = code == CV_BGR5652BGRA || code == CV_BGR5552BGRA || code == CV_BGR5652RGBA || code == CV_BGR5552RGBA ? 4 : 3;
+    case COLOR_BGR5652BGR: case COLOR_BGR5552BGR: case COLOR_BGR5652RGB: case COLOR_BGR5552RGB:
+    case COLOR_BGR5652BGRA: case COLOR_BGR5552BGRA: case COLOR_BGR5652RGBA: case COLOR_BGR5552RGBA:
+    {
+        dcn = code == COLOR_BGR5652BGRA || code == COLOR_BGR5552BGRA || code == COLOR_BGR5652RGBA || code == COLOR_BGR5552RGBA ? 4 : 3;
         CV_Assert((dcn == 3 || dcn == 4) && scn == 2 && depth == CV_8U);
-        bidx = code == CV_BGR5652BGR || code == CV_BGR5552BGR ||
-            code == CV_BGR5652BGRA || code == CV_BGR5552BGRA ? 0 : 2;
-        int greenbits = code == CV_BGR5652BGR || code == CV_BGR5652RGB ||
-            code == CV_BGR5652BGRA || code == CV_BGR5652RGBA ? 6 : 5;
+        bidx = code == COLOR_BGR5652BGR || code == COLOR_BGR5552BGR ||
+            code == COLOR_BGR5652BGRA || code == COLOR_BGR5552BGRA ? 0 : 2;
+        int greenbits = code == COLOR_BGR5652BGR || code == COLOR_BGR5652RGB ||
+            code == COLOR_BGR5652BGRA || code == COLOR_BGR5652RGBA ? 6 : 5;
         dst.create(sz, CV_MAKETYPE(depth, dcn));
         fromRGB5x5_caller(src, dst, bidx, greenbits, "RGB5x52RGB");
         break;
     }
-    case CV_BGR5652GRAY: case CV_BGR5552GRAY:
+    case COLOR_BGR5652GRAY: case COLOR_BGR5552GRAY:
     {
         CV_Assert(scn == 2 && depth == CV_8U);
         dst.create(sz, CV_8UC1);
-        int greenbits = code == CV_BGR5652GRAY ? 6 : 5;
+        int greenbits = code == COLOR_BGR5652GRAY ? 6 : 5;
         fromRGB5x5_caller(src, dst, -1, greenbits, "BGR5x52Gray");
         break;
     }
-    case CV_GRAY2BGR565: case CV_GRAY2BGR555:
+    case COLOR_GRAY2BGR565: case COLOR_GRAY2BGR555:
     {
         CV_Assert(scn == 1 && depth == CV_8U);
         dst.create(sz, CV_8UC2);
-        int greenbits = code == CV_GRAY2BGR565 ? 6 : 5;
+        int greenbits = code == COLOR_GRAY2BGR565 ? 6 : 5;
         toRGB5x5_caller(src, dst, -1, greenbits, "Gray2BGR5x5");
         break;
     }
-    case CV_RGB2GRAY: case CV_BGR2GRAY: case CV_RGBA2GRAY: case CV_BGRA2GRAY:
->>>>>>> 7703b63c
+    case COLOR_RGB2GRAY: case COLOR_BGR2GRAY: case COLOR_RGBA2GRAY: case COLOR_BGRA2GRAY:
     {
         CV_Assert(scn == 3 || scn == 4);
         bidx = code == COLOR_BGR2GRAY || code == COLOR_BGRA2GRAY ? 0 : 2;
@@ -367,12 +242,7 @@
         fromRGB_caller(src, dst, bidx, "RGB2Gray");
         break;
     }
-<<<<<<< HEAD
-    case COLOR_GRAY2BGR:
-    case COLOR_GRAY2BGRA:
-=======
-    case CV_GRAY2BGR: case CV_GRAY2BGRA:
->>>>>>> 7703b63c
+    case COLOR_GRAY2BGR: case COLOR_GRAY2BGRA:
     {
         CV_Assert(scn == 1);
         dcn  = code == COLOR_GRAY2BGRA ? 4 : 3;
@@ -380,72 +250,38 @@
         toRGB_caller(src, dst, 0, "Gray2RGB");
         break;
     }
-<<<<<<< HEAD
-    case COLOR_BGR2YUV:
-    case COLOR_RGB2YUV:
+    case COLOR_BGR2YUV: case COLOR_RGB2YUV:
     {
         CV_Assert(scn == 3 || scn == 4);
-        bidx = code == COLOR_RGB2YUV ? 0 : 2;
-=======
-    case CV_BGR2YUV: case CV_RGB2YUV:
-    {
-        CV_Assert(scn == 3 || scn == 4);
-        bidx = code == CV_BGR2YUV ? 0 : 2;
->>>>>>> 7703b63c
+        bidx = code == COLOR_BGR2YUV ? 0 : 2;
         dst.create(sz, CV_MAKETYPE(depth, 3));
         fromRGB_caller(src, dst, bidx, "RGB2YUV");
         break;
     }
-<<<<<<< HEAD
-    case COLOR_YUV2BGR:
-    case COLOR_YUV2RGB:
-    {
-        CV_Assert(scn == 3 || scn == 4);
-        bidx = code == COLOR_YUV2RGB ? 0 : 2;
-        dst.create(sz, CV_MAKETYPE(depth, 3));
-        YUV2RGB_caller(src, dst, bidx);
-        break;
-    }
-    case COLOR_YUV2RGB_NV12:
-    case COLOR_YUV2BGR_NV12:
-    case COLOR_YUV2RGBA_NV12:
-    case COLOR_YUV2BGRA_NV12:
-    {
-        CV_Assert(scn == 1);
-        CV_Assert( sz.width % 2 == 0 && sz.height % 3 == 0 && depth == CV_8U );
-        dcn  = code == COLOR_YUV2BGRA_NV12 || code == COLOR_YUV2RGBA_NV12 ? 4 : 3;
-        bidx = code == COLOR_YUV2BGRA_NV12 || code == COLOR_YUV2BGR_NV12 ? 0 : 2;
-=======
-    case CV_YUV2BGR: case CV_YUV2RGB:
+    case COLOR_YUV2BGR: case COLOR_YUV2RGB:
     {
         if( dcn <= 0 )
             dcn = 3;
         CV_Assert(scn == 3 && (dcn == 3 || dcn == 4));
-        bidx = code == CV_YUV2BGR ? 0 : 2;
+        bidx = code == COLOR_YUV2BGR ? 0 : 2;
         dst.create(sz, CV_MAKETYPE(depth, dcn));
         toRGB_caller(src, dst, bidx, "YUV2RGB");
         break;
     }
-    case CV_YUV2RGB_NV12: case CV_YUV2BGR_NV12:
-    case CV_YUV2RGBA_NV12: case CV_YUV2BGRA_NV12:
+    case COLOR_YUV2RGB_NV12: case COLOR_YUV2BGR_NV12:
+    case COLOR_YUV2RGBA_NV12: case COLOR_YUV2BGRA_NV12:
     {
         CV_Assert(scn == 1);
         CV_Assert( sz.width % 2 == 0 && sz.height % 3 == 0 && depth == CV_8U );
-        dcn = code == CV_YUV2BGRA_NV12 || code == CV_YUV2RGBA_NV12 ? 4 : 3;
-        bidx = code == CV_YUV2BGRA_NV12 || code == CV_YUV2BGR_NV12 ? 0 : 2;
->>>>>>> 7703b63c
+        dcn = code == COLOR_YUV2BGRA_NV12 || code == COLOR_YUV2RGBA_NV12 ? 4 : 3;
+        bidx = code == COLOR_YUV2BGRA_NV12 || code == COLOR_YUV2BGR_NV12 ? 0 : 2;
 
         Size dstSz(sz.width, sz.height * 2 / 3);
         dst.create(dstSz, CV_MAKETYPE(depth, dcn));
         toRGB_caller(src, dst, bidx, "YUV2RGBA_NV12");
         break;
     }
-<<<<<<< HEAD
-    case COLOR_BGR2YCrCb:
-    case COLOR_RGB2YCrCb:
-=======
-    case CV_BGR2YCrCb: case CV_RGB2YCrCb:
->>>>>>> 7703b63c
+    case COLOR_BGR2YCrCb: case COLOR_RGB2YCrCb:
     {
         CV_Assert(scn == 3 || scn == 4);
         bidx = code == COLOR_BGR2YCrCb ? 0 : 2;
@@ -453,38 +289,20 @@
         fromRGB_caller(src, dst, bidx, "RGB2YCrCb");
         break;
     }
-<<<<<<< HEAD
-    case COLOR_YCrCb2BGR:
-    case COLOR_YCrCb2RGB:
-=======
-    case CV_YCrCb2BGR: case CV_YCrCb2RGB:
->>>>>>> 7703b63c
+    case COLOR_YCrCb2BGR: case COLOR_YCrCb2RGB:
     {
         if( dcn <= 0 )
             dcn = 3;
         CV_Assert(scn == 3 && (dcn == 3 || dcn == 4));
-        bidx = code == CV_YCrCb2BGR ? 0 : 2;
+        bidx = code == COLOR_YCrCb2BGR ? 0 : 2;
         dst.create(sz, CV_MAKETYPE(depth, dcn));
         toRGB_caller(src, dst, bidx, "YCrCb2RGB");
         break;
     }
-<<<<<<< HEAD
-    /*
-    case COLOR_BGR5652GRAY: case COLOR_BGR5552GRAY:
-    case COLOR_GRAY2BGR565: case COLOR_GRAY2BGR555:
-    case COLOR_BGR2YCrCb: case COLOR_RGB2YCrCb:
     case COLOR_BGR2XYZ: case COLOR_RGB2XYZ:
-    case COLOR_XYZ2BGR: case COLOR_XYZ2RGB:
-    case COLOR_BGR2HSV: case COLOR_RGB2HSV: case COLOR_BGR2HSV_FULL: case COLOR_RGB2HSV_FULL:
-    case COLOR_BGR2HLS: case COLOR_RGB2HLS: case COLOR_BGR2HLS_FULL: case COLOR_RGB2HLS_FULL:
-    case COLOR_HSV2BGR: case COLOR_HSV2RGB: case COLOR_HSV2BGR_FULL: case COLOR_HSV2RGB_FULL:
-    case COLOR_HLS2BGR: case COLOR_HLS2RGB: case COLOR_HLS2BGR_FULL: case COLOR_HLS2RGB_FULL:
-    */
-=======
-    case CV_BGR2XYZ: case CV_RGB2XYZ:
     {
         CV_Assert(scn == 3 || scn == 4);
-        bidx = code == CV_BGR2XYZ ? 0 : 2;
+        bidx = code == COLOR_BGR2XYZ ? 0 : 2;
         dst.create(sz, CV_MAKE_TYPE(depth, 3));
 
         Mat c;
@@ -525,12 +343,12 @@
         fromRGB_caller(src, dst, bidx, "RGB2XYZ", "", oclCoeffs);
         break;
     }
-    case CV_XYZ2BGR: case CV_XYZ2RGB:
+    case COLOR_XYZ2BGR: case COLOR_XYZ2RGB:
     {
         if (dcn <= 0)
             dcn = 3;
         CV_Assert(scn == 3 && (dcn == 3 || dcn == 4));
-        bidx = code == CV_XYZ2BGR ? 0 : 2;
+        bidx = code == COLOR_XYZ2BGR ? 0 : 2;
         dst.create(sz, CV_MAKE_TYPE(depth, dcn));
 
         Mat c;
@@ -571,15 +389,15 @@
         toRGB_caller(src, dst, bidx, "XYZ2RGB", "", oclCoeffs);
         break;
     }
-    case CV_BGR2HSV: case CV_RGB2HSV: case CV_BGR2HSV_FULL: case CV_RGB2HSV_FULL:
-    case CV_BGR2HLS: case CV_RGB2HLS: case CV_BGR2HLS_FULL: case CV_RGB2HLS_FULL:
+    case COLOR_BGR2HSV: case COLOR_RGB2HSV: case COLOR_BGR2HSV_FULL: case COLOR_RGB2HSV_FULL:
+    case COLOR_BGR2HLS: case COLOR_RGB2HLS: case COLOR_BGR2HLS_FULL: case COLOR_RGB2HLS_FULL:
     {
         CV_Assert((scn == 3 || scn == 4) && (depth == CV_8U || depth == CV_32F));
-        bidx = code == CV_BGR2HSV || code == CV_BGR2HLS ||
-            code == CV_BGR2HSV_FULL || code == CV_BGR2HLS_FULL ? 0 : 2;
-        int hrange = depth == CV_32F ? 360 : code == CV_BGR2HSV || code == CV_RGB2HSV ||
-            code == CV_BGR2HLS || code == CV_RGB2HLS ? 180 : 256;
-        bool is_hsv = code == CV_BGR2HSV || code == CV_RGB2HSV || code == CV_BGR2HSV_FULL || code == CV_RGB2HSV_FULL;
+        bidx = code == COLOR_BGR2HSV || code == COLOR_BGR2HLS ||
+            code == COLOR_BGR2HSV_FULL || code == COLOR_BGR2HLS_FULL ? 0 : 2;
+        int hrange = depth == CV_32F ? 360 : code == COLOR_BGR2HSV || code == COLOR_RGB2HSV ||
+            code == COLOR_BGR2HLS || code == COLOR_RGB2HLS ? 180 : 256;
+        bool is_hsv = code == COLOR_BGR2HSV || code == COLOR_RGB2HSV || code == COLOR_BGR2HSV_FULL || code == COLOR_RGB2HSV_FULL;
         dst.create(sz, CV_MAKETYPE(depth, 3));
         std::string kernelName = std::string("RGB2") + (is_hsv ? "HSV" : "HLS");
 
@@ -624,18 +442,18 @@
         fromRGB_caller(src, dst, bidx, kernelName, format(" -D hscale=%f", hrange*(1.f/360.f)));
         break;
     }
-    case CV_HSV2BGR: case CV_HSV2RGB: case CV_HSV2BGR_FULL: case CV_HSV2RGB_FULL:
-    case CV_HLS2BGR: case CV_HLS2RGB: case CV_HLS2BGR_FULL: case CV_HLS2RGB_FULL:
+    case COLOR_HSV2BGR: case COLOR_HSV2RGB: case COLOR_HSV2BGR_FULL: case COLOR_HSV2RGB_FULL:
+    case COLOR_HLS2BGR: case COLOR_HLS2RGB: case COLOR_HLS2BGR_FULL: case COLOR_HLS2RGB_FULL:
     {
         if (dcn <= 0)
             dcn = 3;
         CV_Assert(scn == 3 && (dcn == 3 || dcn == 4) && (depth == CV_8U || depth == CV_32F));
-        bidx = code == CV_HSV2BGR || code == CV_HLS2BGR ||
-            code == CV_HSV2BGR_FULL || code == CV_HLS2BGR_FULL ? 0 : 2;
-        int hrange = depth == CV_32F ? 360 : code == CV_HSV2BGR || code == CV_HSV2RGB ||
-            code == CV_HLS2BGR || code == CV_HLS2RGB ? 180 : 255;
-        bool is_hsv = code == CV_HSV2BGR || code == CV_HSV2RGB ||
-                code == CV_HSV2BGR_FULL || code == CV_HSV2RGB_FULL;
+        bidx = code == COLOR_HSV2BGR || code == COLOR_HLS2BGR ||
+            code == COLOR_HSV2BGR_FULL || code == COLOR_HLS2BGR_FULL ? 0 : 2;
+        int hrange = depth == CV_32F ? 360 : code == COLOR_HSV2BGR || code == COLOR_HSV2RGB ||
+            code == COLOR_HLS2BGR || code == COLOR_HLS2RGB ? 180 : 255;
+        bool is_hsv = code == COLOR_HSV2BGR || code == COLOR_HSV2RGB ||
+                code == COLOR_HSV2BGR_FULL || code == COLOR_HSV2RGB_FULL;
 
         dst.create(sz, CV_MAKETYPE(depth, dcn));
 
@@ -643,16 +461,15 @@
         toRGB_caller(src, dst, bidx, kernelName, format(" -D hrange=%d -D hscale=%f", hrange, 6.f/hrange));
         break;
     }
-    case CV_RGBA2mRGBA: case CV_mRGBA2RGBA:
+    case COLOR_RGBA2mRGBA: case COLOR_mRGBA2RGBA:
         {
             CV_Assert(scn == 4 && depth == CV_8U);
             dst.create(sz, CV_MAKETYPE(depth, 4));
-            std::string kernelName = code == CV_RGBA2mRGBA ? "RGBA2mRGBA" : "mRGBA2RGBA";
+            std::string kernelName = code == COLOR_RGBA2mRGBA ? "RGBA2mRGBA" : "mRGBA2RGBA";
 
             fromRGB_caller(src, dst, 0, kernelName);
             break;
         }
->>>>>>> 7703b63c
     default:
         CV_Error(Error::StsBadFlag, "Unknown/unsupported color conversion code" );
     }
