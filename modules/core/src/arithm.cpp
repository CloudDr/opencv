/*M///////////////////////////////////////////////////////////////////////////////////////
//
//  IMPORTANT: READ BEFORE DOWNLOADING, COPYING, INSTALLING OR USING.
//
//  By downloading, copying, installing or using the software you agree to this license.
//  If you do not agree to this license, do not download, install,
//  copy or use the software.
//
//
//                           License Agreement
//                For Open Source Computer Vision Library
//
// Copyright (C) 2000-2008, Intel Corporation, all rights reserved.
// Copyright (C) 2009-2011, Willow Garage Inc., all rights reserved.
// Copyright (C) 2014-2015, Itseez Inc., all rights reserved.
// Third party copyrights are property of their respective owners.
//
// Redistribution and use in source and binary forms, with or without modification,
// are permitted provided that the following conditions are met:
//
//   * Redistribution's of source code must retain the above copyright notice,
//     this list of conditions and the following disclaimer.
//
//   * Redistribution's in binary form must reproduce the above copyright notice,
//     this list of conditions and the following disclaimer in the documentation
//     and/or other materials provided with the distribution.
//
//   * The name of the copyright holders may not be used to endorse or promote products
//     derived from this software without specific prior written permission.
//
// This software is provided by the copyright holders and contributors "as is" and
// any express or implied warranties, including, but not limited to, the implied
// warranties of merchantability and fitness for a particular purpose are disclaimed.
// In no event shall the Intel Corporation or contributors be liable for any direct,
// indirect, incidental, special, exemplary, or consequential damages
// (including, but not limited to, procurement of substitute goods or services;
// loss of use, data, or profits; or business interruption) however caused
// and on any theory of liability, whether in contract, strict liability,
// or tort (including negligence or otherwise) arising in any way out of
// the use of this software, even if advised of the possibility of such damage.
//
//M*/

/* ////////////////////////////////////////////////////////////////////
//
//  Arithmetic and logical operations: +, -, *, /, &, |, ^, ~, abs ...
//
// */

#include "precomp.hpp"
#include "opencl_kernels_core.hpp"

namespace cv
{

/****************************************************************************************\
*                                   logical operations                                   *
\****************************************************************************************/

void convertAndUnrollScalar( const Mat& sc, int buftype, uchar* scbuf, size_t blocksize )
{
    int scn = (int)sc.total(), cn = CV_MAT_CN(buftype);
    size_t esz = CV_ELEM_SIZE(buftype);
    getConvertFunc(sc.depth(), buftype)(sc.ptr(), 1, 0, 1, scbuf, 1, Size(std::min(cn, scn), 1), 0);
    // unroll the scalar
    if( scn < cn )
    {
        CV_Assert( scn == 1 );
        size_t esz1 = CV_ELEM_SIZE1(buftype);
        for( size_t i = esz1; i < esz; i++ )
            scbuf[i] = scbuf[i - esz1];
    }
    for( size_t i = esz; i < blocksize*esz; i++ )
        scbuf[i] = scbuf[i - esz];
}


enum { OCL_OP_ADD=0, OCL_OP_SUB=1, OCL_OP_RSUB=2, OCL_OP_ABSDIFF=3, OCL_OP_MUL=4,
       OCL_OP_MUL_SCALE=5, OCL_OP_DIV_SCALE=6, OCL_OP_RECIP_SCALE=7, OCL_OP_ADDW=8,
       OCL_OP_AND=9, OCL_OP_OR=10, OCL_OP_XOR=11, OCL_OP_NOT=12, OCL_OP_MIN=13, OCL_OP_MAX=14,
       OCL_OP_RDIV_SCALE=15 };

#ifdef HAVE_OPENCL

static const char* oclop2str[] = { "OP_ADD", "OP_SUB", "OP_RSUB", "OP_ABSDIFF",
    "OP_MUL", "OP_MUL_SCALE", "OP_DIV_SCALE", "OP_RECIP_SCALE",
    "OP_ADDW", "OP_AND", "OP_OR", "OP_XOR", "OP_NOT", "OP_MIN", "OP_MAX", "OP_RDIV_SCALE", 0 };

static bool ocl_binary_op(InputArray _src1, InputArray _src2, OutputArray _dst,
                          InputArray _mask, bool bitwise, int oclop, bool haveScalar )
{
    bool haveMask = !_mask.empty();
    int srctype = _src1.type();
    int srcdepth = CV_MAT_DEPTH(srctype);
    int cn = CV_MAT_CN(srctype);

    const ocl::Device d = ocl::Device::getDefault();
    bool doubleSupport = d.doubleFPConfig() > 0;
    if( oclop < 0 || ((haveMask || haveScalar) && cn > 4) ||
            (!doubleSupport && srcdepth == CV_64F && !bitwise))
        return false;

    char opts[1024];
    int kercn = haveMask || haveScalar ? cn : ocl::predictOptimalVectorWidth(_src1, _src2, _dst);
    int scalarcn = kercn == 3 ? 4 : kercn;
    int rowsPerWI = d.isIntel() ? 4 : 1;

    sprintf(opts, "-D %s%s -D %s -D dstT=%s%s -D dstT_C1=%s -D workST=%s -D cn=%d -D rowsPerWI=%d",
            haveMask ? "MASK_" : "", haveScalar ? "UNARY_OP" : "BINARY_OP", oclop2str[oclop],
            bitwise ? ocl::memopTypeToStr(CV_MAKETYPE(srcdepth, kercn)) :
                ocl::typeToStr(CV_MAKETYPE(srcdepth, kercn)), doubleSupport ? " -D DOUBLE_SUPPORT" : "",
            bitwise ? ocl::memopTypeToStr(CV_MAKETYPE(srcdepth, 1)) :
                ocl::typeToStr(CV_MAKETYPE(srcdepth, 1)),
            bitwise ? ocl::memopTypeToStr(CV_MAKETYPE(srcdepth, scalarcn)) :
                ocl::typeToStr(CV_MAKETYPE(srcdepth, scalarcn)),
            kercn, rowsPerWI);

    ocl::Kernel k("KF", ocl::core::arithm_oclsrc, opts);
    if (k.empty())
        return false;

    UMat src1 = _src1.getUMat(), src2;
    UMat dst = _dst.getUMat(), mask = _mask.getUMat();

    ocl::KernelArg src1arg = ocl::KernelArg::ReadOnlyNoSize(src1, cn, kercn);
    ocl::KernelArg dstarg = haveMask ? ocl::KernelArg::ReadWrite(dst, cn, kercn) :
                                       ocl::KernelArg::WriteOnly(dst, cn, kercn);
    ocl::KernelArg maskarg = ocl::KernelArg::ReadOnlyNoSize(mask, 1);

    if( haveScalar )
    {
        size_t esz = CV_ELEM_SIZE1(srctype)*scalarcn;
        double buf[4] = {0,0,0,0};

        if( oclop != OCL_OP_NOT )
        {
            Mat src2sc = _src2.getMat();
            convertAndUnrollScalar(src2sc, srctype, (uchar*)buf, 1);
        }

        ocl::KernelArg scalararg = ocl::KernelArg(ocl::KernelArg::CONSTANT, 0, 0, 0, buf, esz);

        if( !haveMask )
            k.args(src1arg, dstarg, scalararg);
        else
            k.args(src1arg, maskarg, dstarg, scalararg);
    }
    else
    {
        src2 = _src2.getUMat();
        ocl::KernelArg src2arg = ocl::KernelArg::ReadOnlyNoSize(src2, cn, kercn);

        if( !haveMask )
            k.args(src1arg, src2arg, dstarg);
        else
            k.args(src1arg, src2arg, maskarg, dstarg);
    }

    size_t globalsize[] = { (size_t)src1.cols * cn / kercn, ((size_t)src1.rows + rowsPerWI - 1) / rowsPerWI };
    return k.run(2, globalsize, 0, false);
}

#endif

static void binary_op( InputArray _src1, InputArray _src2, OutputArray _dst,
                       InputArray _mask, const BinaryFuncC* tab,
                       bool bitwise, int oclop )
{
    const _InputArray *psrc1 = &_src1, *psrc2 = &_src2;
    int kind1 = psrc1->kind(), kind2 = psrc2->kind();
    int type1 = psrc1->type(), depth1 = CV_MAT_DEPTH(type1), cn = CV_MAT_CN(type1);
    int type2 = psrc2->type(), depth2 = CV_MAT_DEPTH(type2), cn2 = CV_MAT_CN(type2);
    int dims1 = psrc1->dims(), dims2 = psrc2->dims();
    Size sz1 = dims1 <= 2 ? psrc1->size() : Size();
    Size sz2 = dims2 <= 2 ? psrc2->size() : Size();
#ifdef HAVE_OPENCL
    bool use_opencl = (kind1 == _InputArray::UMAT || kind2 == _InputArray::UMAT) &&
            dims1 <= 2 && dims2 <= 2;
#endif
    bool haveMask = !_mask.empty(), haveScalar = false;
    BinaryFuncC func;

    if( dims1 <= 2 && dims2 <= 2 && kind1 == kind2 && sz1 == sz2 && type1 == type2 && !haveMask )
    {
        _dst.create(sz1, type1);
        CV_OCL_RUN(use_opencl,
                   ocl_binary_op(*psrc1, *psrc2, _dst, _mask, bitwise, oclop, false))

        if( bitwise )
        {
            func = *tab;
            cn = (int)CV_ELEM_SIZE(type1);
        }
        else
            func = tab[depth1];

        Mat src1 = psrc1->getMat(), src2 = psrc2->getMat(), dst = _dst.getMat();
        Size sz = getContinuousSize(src1, src2, dst);
        size_t len = sz.width*(size_t)cn;
        if( len == (size_t)(int)len )
        {
            sz.width = (int)len;
            func(src1.ptr(), src1.step, src2.ptr(), src2.step, dst.ptr(), dst.step, sz.width, sz.height, 0);
            return;
        }
    }

    if( oclop == OCL_OP_NOT )
        haveScalar = true;
    else if( (kind1 == _InputArray::MATX) + (kind2 == _InputArray::MATX) == 1 ||
        !psrc1->sameSize(*psrc2) || type1 != type2 )
    {
        if( checkScalar(*psrc1, type2, kind1, kind2) )
        {
            // src1 is a scalar; swap it with src2
            swap(psrc1, psrc2);
            swap(type1, type2);
            swap(depth1, depth2);
            swap(cn, cn2);
            swap(sz1, sz2);
        }
        else if( !checkScalar(*psrc2, type1, kind2, kind1) )
            CV_Error( CV_StsUnmatchedSizes,
                      "The operation is neither 'array op array' (where arrays have the same size and type), "
                      "nor 'array op scalar', nor 'scalar op array'" );
        haveScalar = true;
    }
    else
    {
        CV_Assert( psrc1->sameSize(*psrc2) && type1 == type2 );
    }

    size_t esz = CV_ELEM_SIZE(type1);
    size_t blocksize0 = (BLOCK_SIZE + esz-1)/esz;
    BinaryFunc copymask = 0;
    bool reallocate = false;

    if( haveMask )
    {
        int mtype = _mask.type();
        CV_Assert( (mtype == CV_8U || mtype == CV_8S) && _mask.sameSize(*psrc1));
        copymask = getCopyMaskFunc(esz);
        reallocate = !_dst.sameSize(*psrc1) || _dst.type() != type1;
    }

    AutoBuffer<uchar> _buf;
    uchar *scbuf = 0, *maskbuf = 0;

    _dst.createSameSize(*psrc1, type1);
    // if this is mask operation and dst has been reallocated,
    // we have to clear the destination
    if( haveMask && reallocate )
        _dst.setTo(0.);

    CV_OCL_RUN(use_opencl,
               ocl_binary_op(*psrc1, *psrc2, _dst, _mask, bitwise, oclop, haveScalar))


    Mat src1 = psrc1->getMat(), src2 = psrc2->getMat();
    Mat dst = _dst.getMat(), mask = _mask.getMat();

    if( bitwise )
    {
        func = *tab;
        cn = (int)esz;
    }
    else
        func = tab[depth1];

    if( !haveScalar )
    {
        const Mat* arrays[] = { &src1, &src2, &dst, &mask, 0 };
<<<<<<< HEAD
        uchar* ptrs[4]{};
=======
        uchar* ptrs[4] = {};
>>>>>>> 351ee2e3

        NAryMatIterator it(arrays, ptrs);
        size_t total = it.size, blocksize = total;

        if( blocksize*cn > INT_MAX )
            blocksize = INT_MAX/cn;

        if( haveMask )
        {
            blocksize = std::min(blocksize, blocksize0);
            _buf.allocate(blocksize*esz);
            maskbuf = _buf.data();
        }

        for( size_t i = 0; i < it.nplanes; i++, ++it )
        {
            for( size_t j = 0; j < total; j += blocksize )
            {
                int bsz = (int)MIN(total - j, blocksize);

                func( ptrs[0], 0, ptrs[1], 0, haveMask ? maskbuf : ptrs[2], 0, bsz*cn, 1, 0 );
                if( haveMask )
                {
                    copymask( maskbuf, 0, ptrs[3], 0, ptrs[2], 0, Size(bsz, 1), &esz );
                    ptrs[3] += bsz;
                }

                bsz *= (int)esz;
                ptrs[0] += bsz; ptrs[1] += bsz; ptrs[2] += bsz;
            }
        }
    }
    else
    {
        const Mat* arrays[] = { &src1, &dst, &mask, 0 };
<<<<<<< HEAD
        uchar* ptrs[3]{};
=======
        uchar* ptrs[3] = {};
>>>>>>> 351ee2e3

        NAryMatIterator it(arrays, ptrs);
        size_t total = it.size, blocksize = std::min(total, blocksize0);

        _buf.allocate(blocksize*(haveMask ? 2 : 1)*esz + 32);
        scbuf = _buf.data();
        maskbuf = alignPtr(scbuf + blocksize*esz, 16);

        convertAndUnrollScalar( src2, src1.type(), scbuf, blocksize);

        for( size_t i = 0; i < it.nplanes; i++, ++it )
        {
            for( size_t j = 0; j < total; j += blocksize )
            {
                int bsz = (int)MIN(total - j, blocksize);

                func( ptrs[0], 0, scbuf, 0, haveMask ? maskbuf : ptrs[1], 0, bsz*cn, 1, 0 );
                if( haveMask )
                {
                    copymask( maskbuf, 0, ptrs[2], 0, ptrs[1], 0, Size(bsz, 1), &esz );
                    ptrs[2] += bsz;
                }

                bsz *= (int)esz;
                ptrs[0] += bsz; ptrs[1] += bsz;
            }
        }
    }
}

static BinaryFuncC* getMaxTab()
{
    static BinaryFuncC maxTab[] =
    {
        (BinaryFuncC)GET_OPTIMIZED(cv::hal::max8u), (BinaryFuncC)GET_OPTIMIZED(cv::hal::max8s),
        (BinaryFuncC)GET_OPTIMIZED(cv::hal::max16u), (BinaryFuncC)GET_OPTIMIZED(cv::hal::max16s),
        (BinaryFuncC)GET_OPTIMIZED(cv::hal::max32s),
        (BinaryFuncC)GET_OPTIMIZED(cv::hal::max32f), (BinaryFuncC)cv::hal::max64f,
        0
    };

    return maxTab;
}

static BinaryFuncC* getMinTab()
{
    static BinaryFuncC minTab[] =
    {
        (BinaryFuncC)GET_OPTIMIZED(cv::hal::min8u), (BinaryFuncC)GET_OPTIMIZED(cv::hal::min8s),
        (BinaryFuncC)GET_OPTIMIZED(cv::hal::min16u), (BinaryFuncC)GET_OPTIMIZED(cv::hal::min16s),
        (BinaryFuncC)GET_OPTIMIZED(cv::hal::min32s),
        (BinaryFuncC)GET_OPTIMIZED(cv::hal::min32f), (BinaryFuncC)cv::hal::min64f,
        0
    };

    return minTab;
}

}

void cv::bitwise_and(InputArray a, InputArray b, OutputArray c, InputArray mask)
{
    CV_INSTRUMENT_REGION()

    BinaryFuncC f = (BinaryFuncC)GET_OPTIMIZED(cv::hal::and8u);
    binary_op(a, b, c, mask, &f, true, OCL_OP_AND);
}

void cv::bitwise_or(InputArray a, InputArray b, OutputArray c, InputArray mask)
{
    CV_INSTRUMENT_REGION()

    BinaryFuncC f = (BinaryFuncC)GET_OPTIMIZED(cv::hal::or8u);
    binary_op(a, b, c, mask, &f, true, OCL_OP_OR);
}

void cv::bitwise_xor(InputArray a, InputArray b, OutputArray c, InputArray mask)
{
    CV_INSTRUMENT_REGION()

    BinaryFuncC f = (BinaryFuncC)GET_OPTIMIZED(cv::hal::xor8u);
    binary_op(a, b, c, mask, &f, true, OCL_OP_XOR);
}

void cv::bitwise_not(InputArray a, OutputArray c, InputArray mask)
{
    CV_INSTRUMENT_REGION()

    BinaryFuncC f = (BinaryFuncC)GET_OPTIMIZED(cv::hal::not8u);
    binary_op(a, a, c, mask, &f, true, OCL_OP_NOT);
}

void cv::max( InputArray src1, InputArray src2, OutputArray dst )
{
    CV_INSTRUMENT_REGION()

    binary_op(src1, src2, dst, noArray(), getMaxTab(), false, OCL_OP_MAX );
}

void cv::min( InputArray src1, InputArray src2, OutputArray dst )
{
    CV_INSTRUMENT_REGION()

    binary_op(src1, src2, dst, noArray(), getMinTab(), false, OCL_OP_MIN );
}

void cv::max(const Mat& src1, const Mat& src2, Mat& dst)
{
    CV_INSTRUMENT_REGION()

    OutputArray _dst(dst);
    binary_op(src1, src2, _dst, noArray(), getMaxTab(), false, OCL_OP_MAX );
}

void cv::min(const Mat& src1, const Mat& src2, Mat& dst)
{
    CV_INSTRUMENT_REGION()

    OutputArray _dst(dst);
    binary_op(src1, src2, _dst, noArray(), getMinTab(), false, OCL_OP_MIN );
}

void cv::max(const UMat& src1, const UMat& src2, UMat& dst)
{
    CV_INSTRUMENT_REGION()

    OutputArray _dst(dst);
    binary_op(src1, src2, _dst, noArray(), getMaxTab(), false, OCL_OP_MAX );
}

void cv::min(const UMat& src1, const UMat& src2, UMat& dst)
{
    CV_INSTRUMENT_REGION()

    OutputArray _dst(dst);
    binary_op(src1, src2, _dst, noArray(), getMinTab(), false, OCL_OP_MIN );
}


/****************************************************************************************\
*                                      add/subtract                                      *
\****************************************************************************************/

namespace cv
{

static int actualScalarDepth(const double* data, int len)
{
    int i = 0, minval = INT_MAX, maxval = INT_MIN;
    for(; i < len; ++i)
    {
        int ival = cvRound(data[i]);
        if( ival != data[i] )
            break;
        minval = MIN(minval, ival);
        maxval = MAX(maxval, ival);
    }
    return i < len ? CV_64F :
        minval >= 0 && maxval <= (int)UCHAR_MAX ? CV_8U :
        minval >= (int)SCHAR_MIN && maxval <= (int)SCHAR_MAX ? CV_8S :
        minval >= 0 && maxval <= (int)USHRT_MAX ? CV_16U :
        minval >= (int)SHRT_MIN && maxval <= (int)SHRT_MAX ? CV_16S :
        CV_32S;
}

#ifdef HAVE_OPENCL

static bool ocl_arithm_op(InputArray _src1, InputArray _src2, OutputArray _dst,
                          InputArray _mask, int wtype,
                          void* usrdata, int oclop,
                          bool haveScalar )
{
    const ocl::Device d = ocl::Device::getDefault();
    bool doubleSupport = d.doubleFPConfig() > 0;
    int type1 = _src1.type(), depth1 = CV_MAT_DEPTH(type1), cn = CV_MAT_CN(type1);
    bool haveMask = !_mask.empty();

    if ( (haveMask || haveScalar) && cn > 4 )
        return false;

    int dtype = _dst.type(), ddepth = CV_MAT_DEPTH(dtype), wdepth = std::max(CV_32S, CV_MAT_DEPTH(wtype));
    if (!doubleSupport)
        wdepth = std::min(wdepth, CV_32F);

    wtype = CV_MAKETYPE(wdepth, cn);
    int type2 = haveScalar ? wtype : _src2.type(), depth2 = CV_MAT_DEPTH(type2);
    if (!doubleSupport && (depth2 == CV_64F || depth1 == CV_64F))
        return false;

    int kercn = haveMask || haveScalar ? cn : ocl::predictOptimalVectorWidth(_src1, _src2, _dst);
    int scalarcn = kercn == 3 ? 4 : kercn, rowsPerWI = d.isIntel() ? 4 : 1;

    char cvtstr[4][32], opts[1024];
    sprintf(opts, "-D %s%s -D %s -D srcT1=%s -D srcT1_C1=%s -D srcT2=%s -D srcT2_C1=%s "
            "-D dstT=%s -D dstT_C1=%s -D workT=%s -D workST=%s -D scaleT=%s -D wdepth=%d -D convertToWT1=%s "
            "-D convertToWT2=%s -D convertToDT=%s%s -D cn=%d -D rowsPerWI=%d -D convertFromU=%s",
            (haveMask ? "MASK_" : ""), (haveScalar ? "UNARY_OP" : "BINARY_OP"),
            oclop2str[oclop], ocl::typeToStr(CV_MAKETYPE(depth1, kercn)),
            ocl::typeToStr(depth1), ocl::typeToStr(CV_MAKETYPE(depth2, kercn)),
            ocl::typeToStr(depth2), ocl::typeToStr(CV_MAKETYPE(ddepth, kercn)),
            ocl::typeToStr(ddepth), ocl::typeToStr(CV_MAKETYPE(wdepth, kercn)),
            ocl::typeToStr(CV_MAKETYPE(wdepth, scalarcn)),
            ocl::typeToStr(wdepth), wdepth,
            ocl::convertTypeStr(depth1, wdepth, kercn, cvtstr[0]),
            ocl::convertTypeStr(depth2, wdepth, kercn, cvtstr[1]),
            ocl::convertTypeStr(wdepth, ddepth, kercn, cvtstr[2]),
            doubleSupport ? " -D DOUBLE_SUPPORT" : "", kercn, rowsPerWI,
            oclop == OCL_OP_ABSDIFF && wdepth == CV_32S && ddepth == wdepth ?
            ocl::convertTypeStr(CV_8U, ddepth, kercn, cvtstr[3]) : "noconvert");

    size_t usrdata_esz = CV_ELEM_SIZE(wdepth);
    const uchar* usrdata_p = (const uchar*)usrdata;
    const double* usrdata_d = (const double*)usrdata;
    float usrdata_f[3];
    int i, n = oclop == OCL_OP_MUL_SCALE || oclop == OCL_OP_DIV_SCALE ||
        oclop == OCL_OP_RDIV_SCALE || oclop == OCL_OP_RECIP_SCALE ? 1 : oclop == OCL_OP_ADDW ? 3 : 0;
    if( usrdata && n > 0 && wdepth == CV_32F )
    {
        for( i = 0; i < n; i++ )
            usrdata_f[i] = (float)usrdata_d[i];
        usrdata_p = (const uchar*)usrdata_f;
    }

    ocl::Kernel k("KF", ocl::core::arithm_oclsrc, opts);
    if (k.empty())
        return false;

    UMat src1 = _src1.getUMat(), src2;
    UMat dst = _dst.getUMat(), mask = _mask.getUMat();

    ocl::KernelArg src1arg = ocl::KernelArg::ReadOnlyNoSize(src1, cn, kercn);
    ocl::KernelArg dstarg = haveMask ? ocl::KernelArg::ReadWrite(dst, cn, kercn) :
                                       ocl::KernelArg::WriteOnly(dst, cn, kercn);
    ocl::KernelArg maskarg = ocl::KernelArg::ReadOnlyNoSize(mask, 1);

    if( haveScalar )
    {
        size_t esz = CV_ELEM_SIZE1(wtype)*scalarcn;
        double buf[4]={0,0,0,0};
        Mat src2sc = _src2.getMat();

        if( !src2sc.empty() )
            convertAndUnrollScalar(src2sc, wtype, (uchar*)buf, 1);
        ocl::KernelArg scalararg = ocl::KernelArg(ocl::KernelArg::CONSTANT, 0, 0, 0, buf, esz);

        if( !haveMask )
        {
            if(n == 0)
                k.args(src1arg, dstarg, scalararg);
            else if(n == 1)
                k.args(src1arg, dstarg, scalararg,
                       ocl::KernelArg(ocl::KernelArg::CONSTANT, 0, 0, 0, usrdata_p, usrdata_esz));
            else
                CV_Error(Error::StsNotImplemented, "unsupported number of extra parameters");
        }
        else
            k.args(src1arg, maskarg, dstarg, scalararg);
    }
    else
    {
        src2 = _src2.getUMat();
        ocl::KernelArg src2arg = ocl::KernelArg::ReadOnlyNoSize(src2, cn, kercn);

        if( !haveMask )
        {
            if (n == 0)
                k.args(src1arg, src2arg, dstarg);
            else if (n == 1)
                k.args(src1arg, src2arg, dstarg,
                       ocl::KernelArg(ocl::KernelArg::CONSTANT, 0, 0, 0, usrdata_p, usrdata_esz));
            else if (n == 3)
                k.args(src1arg, src2arg, dstarg,
                       ocl::KernelArg(ocl::KernelArg::CONSTANT, 0, 0, 0, usrdata_p, usrdata_esz),
                       ocl::KernelArg(ocl::KernelArg::CONSTANT, 0, 0, 0, usrdata_p + usrdata_esz, usrdata_esz),
                       ocl::KernelArg(ocl::KernelArg::CONSTANT, 0, 0, 0, usrdata_p + usrdata_esz*2, usrdata_esz));
            else
                CV_Error(Error::StsNotImplemented, "unsupported number of extra parameters");
        }
        else
            k.args(src1arg, src2arg, maskarg, dstarg);
    }

    size_t globalsize[] = { (size_t)src1.cols * cn / kercn, ((size_t)src1.rows + rowsPerWI - 1) / rowsPerWI };
    return k.run(2, globalsize, NULL, false);
}

#endif

static void arithm_op(InputArray _src1, InputArray _src2, OutputArray _dst,
                      InputArray _mask, int dtype, BinaryFuncC* tab, bool muldiv=false,
                      void* usrdata=0, int oclop=-1 )
{
    const _InputArray *psrc1 = &_src1, *psrc2 = &_src2;
    int kind1 = psrc1->kind(), kind2 = psrc2->kind();
    bool haveMask = !_mask.empty();
    bool reallocate = false;
    int type1 = psrc1->type(), depth1 = CV_MAT_DEPTH(type1), cn = CV_MAT_CN(type1);
    int type2 = psrc2->type(), depth2 = CV_MAT_DEPTH(type2), cn2 = CV_MAT_CN(type2);
    int wtype, dims1 = psrc1->dims(), dims2 = psrc2->dims();
    Size sz1 = dims1 <= 2 ? psrc1->size() : Size();
    Size sz2 = dims2 <= 2 ? psrc2->size() : Size();
#ifdef HAVE_OPENCL
    bool use_opencl = OCL_PERFORMANCE_CHECK(_dst.isUMat()) && dims1 <= 2 && dims2 <= 2;
#endif
    bool src1Scalar = checkScalar(*psrc1, type2, kind1, kind2);
    bool src2Scalar = checkScalar(*psrc2, type1, kind2, kind1);

    if( (kind1 == kind2 || cn == 1) && sz1 == sz2 && dims1 <= 2 && dims2 <= 2 && type1 == type2 &&
        !haveMask && ((!_dst.fixedType() && (dtype < 0 || CV_MAT_DEPTH(dtype) == depth1)) ||
                       (_dst.fixedType() && _dst.type() == type1)) &&
        ((src1Scalar && src2Scalar) || (!src1Scalar && !src2Scalar)) )
    {
        _dst.createSameSize(*psrc1, type1);
        CV_OCL_RUN(use_opencl,
            ocl_arithm_op(*psrc1, *psrc2, _dst, _mask,
                          (!usrdata ? type1 : std::max(depth1, CV_32F)),
                          usrdata, oclop, false))

        Mat src1 = psrc1->getMat(), src2 = psrc2->getMat(), dst = _dst.getMat();
        Size sz = getContinuousSize(src1, src2, dst, src1.channels());
        tab[depth1](src1.ptr(), src1.step, src2.ptr(), src2.step, dst.ptr(), dst.step, sz.width, sz.height, usrdata);
        return;
    }

    bool haveScalar = false, swapped12 = false;

    if( dims1 != dims2 || sz1 != sz2 || cn != cn2 ||
        (kind1 == _InputArray::MATX && (sz1 == Size(1,4) || sz1 == Size(1,1))) ||
        (kind2 == _InputArray::MATX && (sz2 == Size(1,4) || sz2 == Size(1,1))) )
    {
        if( checkScalar(*psrc1, type2, kind1, kind2) )
        {
            // src1 is a scalar; swap it with src2
            swap(psrc1, psrc2);
            swap(sz1, sz2);
            swap(type1, type2);
            swap(depth1, depth2);
            swap(cn, cn2);
            swap(dims1, dims2);
            swapped12 = true;
            if( oclop == OCL_OP_SUB )
                oclop = OCL_OP_RSUB;
            if ( oclop == OCL_OP_DIV_SCALE )
                oclop = OCL_OP_RDIV_SCALE;
        }
        else if( !checkScalar(*psrc2, type1, kind2, kind1) )
            CV_Error( CV_StsUnmatchedSizes,
                     "The operation is neither 'array op array' "
                     "(where arrays have the same size and the same number of channels), "
                     "nor 'array op scalar', nor 'scalar op array'" );
        haveScalar = true;
        CV_Assert(type2 == CV_64F && (sz2.height == 1 || sz2.height == 4));

        if (!muldiv)
        {
            Mat sc = psrc2->getMat();
            depth2 = actualScalarDepth(sc.ptr<double>(), sz2 == Size(1, 1) ? cn2 : cn);
            if( depth2 == CV_64F && (depth1 < CV_32S || depth1 == CV_32F) )
                depth2 = CV_32F;
        }
        else
            depth2 = CV_64F;
    }

    if( dtype < 0 )
    {
        if( _dst.fixedType() )
            dtype = _dst.type();
        else
        {
            if( !haveScalar && type1 != type2 )
                CV_Error(CV_StsBadArg,
                     "When the input arrays in add/subtract/multiply/divide functions have different types, "
                     "the output array type must be explicitly specified");
            dtype = type1;
        }
    }
    dtype = CV_MAT_DEPTH(dtype);

    if( depth1 == depth2 && dtype == depth1 )
        wtype = dtype;
    else if( !muldiv )
    {
        wtype = depth1 <= CV_8S && depth2 <= CV_8S ? CV_16S :
                depth1 <= CV_32S && depth2 <= CV_32S ? CV_32S : std::max(depth1, depth2);
        wtype = std::max(wtype, dtype);

        // when the result of addition should be converted to an integer type,
        // and just one of the input arrays is floating-point, it makes sense to convert that input to integer type before the operation,
        // instead of converting the other input to floating-point and then converting the operation result back to integers.
        if( dtype < CV_32F && (depth1 < CV_32F || depth2 < CV_32F) )
            wtype = CV_32S;
    }
    else
    {
        wtype = std::max(depth1, std::max(depth2, CV_32F));
        wtype = std::max(wtype, dtype);
    }

    dtype = CV_MAKETYPE(dtype, cn);
    wtype = CV_MAKETYPE(wtype, cn);

    if( haveMask )
    {
        int mtype = _mask.type();
        CV_Assert( (mtype == CV_8UC1 || mtype == CV_8SC1) && _mask.sameSize(*psrc1) );
        reallocate = !_dst.sameSize(*psrc1) || _dst.type() != dtype;
    }

    _dst.createSameSize(*psrc1, dtype);
    if( reallocate )
        _dst.setTo(0.);

    CV_OCL_RUN(use_opencl,
               ocl_arithm_op(*psrc1, *psrc2, _dst, _mask, wtype,
               usrdata, oclop, haveScalar))

    BinaryFunc cvtsrc1 = type1 == wtype ? 0 : getConvertFunc(type1, wtype);
    BinaryFunc cvtsrc2 = type2 == type1 ? cvtsrc1 : type2 == wtype ? 0 : getConvertFunc(type2, wtype);
    BinaryFunc cvtdst = dtype == wtype ? 0 : getConvertFunc(wtype, dtype);

    size_t esz1 = CV_ELEM_SIZE(type1), esz2 = CV_ELEM_SIZE(type2);
    size_t dsz = CV_ELEM_SIZE(dtype), wsz = CV_ELEM_SIZE(wtype);
    size_t blocksize0 = (size_t)(BLOCK_SIZE + wsz-1)/wsz;
    BinaryFunc copymask = getCopyMaskFunc(dsz);
    Mat src1 = psrc1->getMat(), src2 = psrc2->getMat(), dst = _dst.getMat(), mask = _mask.getMat();

    AutoBuffer<uchar> _buf;
    uchar *buf, *maskbuf = 0, *buf1 = 0, *buf2 = 0, *wbuf = 0;
    size_t bufesz = (cvtsrc1 ? wsz : 0) +
                    (cvtsrc2 || haveScalar ? wsz : 0) +
                    (cvtdst ? wsz : 0) +
                    (haveMask ? dsz : 0);
    BinaryFuncC func = tab[CV_MAT_DEPTH(wtype)];

    if( !haveScalar )
    {
        const Mat* arrays[] = { &src1, &src2, &dst, &mask, 0 };
<<<<<<< HEAD
        uchar* ptrs[4]{};
=======
        uchar* ptrs[4] = {};
>>>>>>> 351ee2e3

        NAryMatIterator it(arrays, ptrs);
        size_t total = it.size, blocksize = total;

        if( haveMask || cvtsrc1 || cvtsrc2 || cvtdst )
            blocksize = std::min(blocksize, blocksize0);

        _buf.allocate(bufesz*blocksize + 64);
        buf = _buf.data();
        if( cvtsrc1 )
            buf1 = buf, buf = alignPtr(buf + blocksize*wsz, 16);
        if( cvtsrc2 )
            buf2 = buf, buf = alignPtr(buf + blocksize*wsz, 16);
        wbuf = maskbuf = buf;
        if( cvtdst )
            buf = alignPtr(buf + blocksize*wsz, 16);
        if( haveMask )
            maskbuf = buf;

        for( size_t i = 0; i < it.nplanes; i++, ++it )
        {
            for( size_t j = 0; j < total; j += blocksize )
            {
                int bsz = (int)MIN(total - j, blocksize);
                Size bszn(bsz*cn, 1);
                const uchar *sptr1 = ptrs[0], *sptr2 = ptrs[1];
                uchar* dptr = ptrs[2];
                if( cvtsrc1 )
                {
                    cvtsrc1( sptr1, 1, 0, 1, buf1, 1, bszn, 0 );
                    sptr1 = buf1;
                }
                if( ptrs[0] == ptrs[1] )
                    sptr2 = sptr1;
                else if( cvtsrc2 )
                {
                    cvtsrc2( sptr2, 1, 0, 1, buf2, 1, bszn, 0 );
                    sptr2 = buf2;
                }

                if( !haveMask && !cvtdst )
                    func( sptr1, 1, sptr2, 1, dptr, 1, bszn.width, bszn.height, usrdata );
                else
                {
                    func( sptr1, 1, sptr2, 1, wbuf, 0, bszn.width, bszn.height, usrdata );
                    if( !haveMask )
                        cvtdst( wbuf, 1, 0, 1, dptr, 1, bszn, 0 );
                    else if( !cvtdst )
                    {
                        copymask( wbuf, 1, ptrs[3], 1, dptr, 1, Size(bsz, 1), &dsz );
                        ptrs[3] += bsz;
                    }
                    else
                    {
                        cvtdst( wbuf, 1, 0, 1, maskbuf, 1, bszn, 0 );
                        copymask( maskbuf, 1, ptrs[3], 1, dptr, 1, Size(bsz, 1), &dsz );
                        ptrs[3] += bsz;
                    }
                }
                ptrs[0] += bsz*esz1; ptrs[1] += bsz*esz2; ptrs[2] += bsz*dsz;
            }
        }
    }
    else
    {
        const Mat* arrays[] = { &src1, &dst, &mask, 0 };
<<<<<<< HEAD
        uchar* ptrs[3]{};
=======
        uchar* ptrs[3] = {};
>>>>>>> 351ee2e3

        NAryMatIterator it(arrays, ptrs);
        size_t total = it.size, blocksize = std::min(total, blocksize0);

        _buf.allocate(bufesz*blocksize + 64);
        buf = _buf.data();
        if( cvtsrc1 )
            buf1 = buf, buf = alignPtr(buf + blocksize*wsz, 16);
        buf2 = buf; buf = alignPtr(buf + blocksize*wsz, 16);
        wbuf = maskbuf = buf;
        if( cvtdst )
            buf = alignPtr(buf + blocksize*wsz, 16);
        if( haveMask )
            maskbuf = buf;

        convertAndUnrollScalar( src2, wtype, buf2, blocksize);

        for( size_t i = 0; i < it.nplanes; i++, ++it )
        {
            for( size_t j = 0; j < total; j += blocksize )
            {
                int bsz = (int)MIN(total - j, blocksize);
                Size bszn(bsz*cn, 1);
                const uchar *sptr1 = ptrs[0];
                const uchar* sptr2 = buf2;
                uchar* dptr = ptrs[1];

                if( cvtsrc1 )
                {
                    cvtsrc1( sptr1, 1, 0, 1, buf1, 1, bszn, 0 );
                    sptr1 = buf1;
                }

                if( swapped12 )
                    std::swap(sptr1, sptr2);

                if( !haveMask && !cvtdst )
                    func( sptr1, 1, sptr2, 1, dptr, 1, bszn.width, bszn.height, usrdata );
                else
                {
                    func( sptr1, 1, sptr2, 1, wbuf, 1, bszn.width, bszn.height, usrdata );
                    if( !haveMask )
                        cvtdst( wbuf, 1, 0, 1, dptr, 1, bszn, 0 );
                    else if( !cvtdst )
                    {
                        copymask( wbuf, 1, ptrs[2], 1, dptr, 1, Size(bsz, 1), &dsz );
                        ptrs[2] += bsz;
                    }
                    else
                    {
                        cvtdst( wbuf, 1, 0, 1, maskbuf, 1, bszn, 0 );
                        copymask( maskbuf, 1, ptrs[2], 1, dptr, 1, Size(bsz, 1), &dsz );
                        ptrs[2] += bsz;
                    }
                }
                ptrs[0] += bsz*esz1; ptrs[1] += bsz*dsz;
            }
        }
    }
}

static BinaryFuncC* getAddTab()
{
    static BinaryFuncC addTab[] =
    {
        (BinaryFuncC)GET_OPTIMIZED(cv::hal::add8u), (BinaryFuncC)GET_OPTIMIZED(cv::hal::add8s),
        (BinaryFuncC)GET_OPTIMIZED(cv::hal::add16u), (BinaryFuncC)GET_OPTIMIZED(cv::hal::add16s),
        (BinaryFuncC)GET_OPTIMIZED(cv::hal::add32s),
        (BinaryFuncC)GET_OPTIMIZED(cv::hal::add32f), (BinaryFuncC)cv::hal::add64f,
        0
    };

    return addTab;
}

static BinaryFuncC* getSubTab()
{
    static BinaryFuncC subTab[] =
    {
        (BinaryFuncC)GET_OPTIMIZED(cv::hal::sub8u), (BinaryFuncC)GET_OPTIMIZED(cv::hal::sub8s),
        (BinaryFuncC)GET_OPTIMIZED(cv::hal::sub16u), (BinaryFuncC)GET_OPTIMIZED(cv::hal::sub16s),
        (BinaryFuncC)GET_OPTIMIZED(cv::hal::sub32s),
        (BinaryFuncC)GET_OPTIMIZED(cv::hal::sub32f), (BinaryFuncC)cv::hal::sub64f,
        0
    };

    return subTab;
}

static BinaryFuncC* getAbsDiffTab()
{
    static BinaryFuncC absDiffTab[] =
    {
        (BinaryFuncC)GET_OPTIMIZED(cv::hal::absdiff8u), (BinaryFuncC)GET_OPTIMIZED(cv::hal::absdiff8s),
        (BinaryFuncC)GET_OPTIMIZED(cv::hal::absdiff16u), (BinaryFuncC)GET_OPTIMIZED(cv::hal::absdiff16s),
        (BinaryFuncC)GET_OPTIMIZED(cv::hal::absdiff32s),
        (BinaryFuncC)GET_OPTIMIZED(cv::hal::absdiff32f), (BinaryFuncC)cv::hal::absdiff64f,
        0
    };

    return absDiffTab;
}

}

void cv::add( InputArray src1, InputArray src2, OutputArray dst,
          InputArray mask, int dtype )
{
    CV_INSTRUMENT_REGION()

    arithm_op(src1, src2, dst, mask, dtype, getAddTab(), false, 0, OCL_OP_ADD );
}

void cv::subtract( InputArray _src1, InputArray _src2, OutputArray _dst,
               InputArray mask, int dtype )
{
    CV_INSTRUMENT_REGION()

    arithm_op(_src1, _src2, _dst, mask, dtype, getSubTab(), false, 0, OCL_OP_SUB );
}

void cv::absdiff( InputArray src1, InputArray src2, OutputArray dst )
{
    CV_INSTRUMENT_REGION()

    arithm_op(src1, src2, dst, noArray(), -1, getAbsDiffTab(), false, 0, OCL_OP_ABSDIFF);
}

/****************************************************************************************\
*                                    multiply/divide                                     *
\****************************************************************************************/

namespace cv
{

static BinaryFuncC* getMulTab()
{
    static BinaryFuncC mulTab[] =
    {
        (BinaryFuncC)cv::hal::mul8u, (BinaryFuncC)cv::hal::mul8s, (BinaryFuncC)cv::hal::mul16u,
        (BinaryFuncC)cv::hal::mul16s, (BinaryFuncC)cv::hal::mul32s, (BinaryFuncC)cv::hal::mul32f,
        (BinaryFuncC)cv::hal::mul64f, 0
    };

    return mulTab;
}

static BinaryFuncC* getDivTab()
{
    static BinaryFuncC divTab[] =
    {
        (BinaryFuncC)cv::hal::div8u, (BinaryFuncC)cv::hal::div8s, (BinaryFuncC)cv::hal::div16u,
        (BinaryFuncC)cv::hal::div16s, (BinaryFuncC)cv::hal::div32s, (BinaryFuncC)cv::hal::div32f,
        (BinaryFuncC)cv::hal::div64f, 0
    };

    return divTab;
}

static BinaryFuncC* getRecipTab()
{
    static BinaryFuncC recipTab[] =
    {
        (BinaryFuncC)cv::hal::recip8u, (BinaryFuncC)cv::hal::recip8s, (BinaryFuncC)cv::hal::recip16u,
        (BinaryFuncC)cv::hal::recip16s, (BinaryFuncC)cv::hal::recip32s, (BinaryFuncC)cv::hal::recip32f,
        (BinaryFuncC)cv::hal::recip64f, 0
    };

    return recipTab;
}

}

void cv::multiply(InputArray src1, InputArray src2,
                  OutputArray dst, double scale, int dtype)
{
    CV_INSTRUMENT_REGION()

    arithm_op(src1, src2, dst, noArray(), dtype, getMulTab(),
              true, &scale, std::abs(scale - 1.0) < DBL_EPSILON ? OCL_OP_MUL : OCL_OP_MUL_SCALE);
}

void cv::divide(InputArray src1, InputArray src2,
                OutputArray dst, double scale, int dtype)
{
    CV_INSTRUMENT_REGION()

    arithm_op(src1, src2, dst, noArray(), dtype, getDivTab(), true, &scale, OCL_OP_DIV_SCALE);
}

void cv::divide(double scale, InputArray src2,
                OutputArray dst, int dtype)
{
    CV_INSTRUMENT_REGION()

    arithm_op(src2, src2, dst, noArray(), dtype, getRecipTab(), true, &scale, OCL_OP_RECIP_SCALE);
}

/****************************************************************************************\
*                                      addWeighted                                       *
\****************************************************************************************/

namespace cv
{

static BinaryFuncC* getAddWeightedTab()
{
    static BinaryFuncC addWeightedTab[] =
    {
        (BinaryFuncC)GET_OPTIMIZED(cv::hal::addWeighted8u), (BinaryFuncC)GET_OPTIMIZED(cv::hal::addWeighted8s), (BinaryFuncC)GET_OPTIMIZED(cv::hal::addWeighted16u),
        (BinaryFuncC)GET_OPTIMIZED(cv::hal::addWeighted16s), (BinaryFuncC)GET_OPTIMIZED(cv::hal::addWeighted32s), (BinaryFuncC)cv::hal::addWeighted32f,
        (BinaryFuncC)cv::hal::addWeighted64f, 0
    };

    return addWeightedTab;
}

}

void cv::addWeighted( InputArray src1, double alpha, InputArray src2,
                      double beta, double gamma, OutputArray dst, int dtype )
{
    CV_INSTRUMENT_REGION()

    double scalars[] = {alpha, beta, gamma};
    arithm_op(src1, src2, dst, noArray(), dtype, getAddWeightedTab(), true, scalars, OCL_OP_ADDW);
}


/****************************************************************************************\
*                                          compare                                       *
\****************************************************************************************/

namespace cv
{

static BinaryFuncC getCmpFunc(int depth)
{
    static BinaryFuncC cmpTab[] =
    {
        (BinaryFuncC)GET_OPTIMIZED(cv::hal::cmp8u), (BinaryFuncC)GET_OPTIMIZED(cv::hal::cmp8s),
        (BinaryFuncC)GET_OPTIMIZED(cv::hal::cmp16u), (BinaryFuncC)GET_OPTIMIZED(cv::hal::cmp16s),
        (BinaryFuncC)GET_OPTIMIZED(cv::hal::cmp32s),
        (BinaryFuncC)GET_OPTIMIZED(cv::hal::cmp32f), (BinaryFuncC)cv::hal::cmp64f,
        0
    };

    return cmpTab[depth];
}

static double getMinVal(int depth)
{
    static const double tab[] = {0, -128, 0, -32768, INT_MIN, -FLT_MAX, -DBL_MAX, 0};
    return tab[depth];
}

static double getMaxVal(int depth)
{
    static const double tab[] = {255, 127, 65535, 32767, INT_MAX, FLT_MAX, DBL_MAX, 0};
    return tab[depth];
}

#ifdef HAVE_OPENCL

static bool ocl_compare(InputArray _src1, InputArray _src2, OutputArray _dst, int op, bool haveScalar)
{
    const ocl::Device& dev = ocl::Device::getDefault();
    bool doubleSupport = dev.doubleFPConfig() > 0;
    int type1 = _src1.type(), depth1 = CV_MAT_DEPTH(type1), cn = CV_MAT_CN(type1),
            type2 = _src2.type(), depth2 = CV_MAT_DEPTH(type2);

    if (!doubleSupport && depth1 == CV_64F)
        return false;

    if (!haveScalar && (!_src1.sameSize(_src2) || type1 != type2))
            return false;

    int kercn = haveScalar ? cn : ocl::predictOptimalVectorWidth(_src1, _src2, _dst), rowsPerWI = dev.isIntel() ? 4 : 1;
    // Workaround for bug with "?:" operator in AMD OpenCL compiler
    if (depth1 >= CV_16U)
        kercn = 1;

    int scalarcn = kercn == 3 ? 4 : kercn;
    const char * const operationMap[] = { "==", ">", ">=", "<", "<=", "!=" };
    char cvt[40];

    String opts = format("-D %s -D srcT1=%s -D dstT=%s -D workT=srcT1 -D cn=%d"
                         " -D convertToDT=%s -D OP_CMP -D CMP_OPERATOR=%s -D srcT1_C1=%s"
                         " -D srcT2_C1=%s -D dstT_C1=%s -D workST=%s -D rowsPerWI=%d%s",
                         haveScalar ? "UNARY_OP" : "BINARY_OP",
                         ocl::typeToStr(CV_MAKE_TYPE(depth1, kercn)),
                         ocl::typeToStr(CV_8UC(kercn)), kercn,
                         ocl::convertTypeStr(depth1, CV_8U, kercn, cvt),
                         operationMap[op], ocl::typeToStr(depth1),
                         ocl::typeToStr(depth1), ocl::typeToStr(CV_8U),
                         ocl::typeToStr(CV_MAKE_TYPE(depth1, scalarcn)), rowsPerWI,
                         doubleSupport ? " -D DOUBLE_SUPPORT" : "");

    ocl::Kernel k("KF", ocl::core::arithm_oclsrc, opts);
    if (k.empty())
        return false;

    UMat src1 = _src1.getUMat();
    Size size = src1.size();
    _dst.create(size, CV_8UC(cn));
    UMat dst = _dst.getUMat();

    if (haveScalar)
    {
        size_t esz = CV_ELEM_SIZE1(type1) * scalarcn;
        double buf[4] = { 0, 0, 0, 0 };
        Mat src2 = _src2.getMat();

        if( depth1 > CV_32S )
            convertAndUnrollScalar( src2, depth1, (uchar *)buf, kercn );
        else
        {
            double fval = 0;
            getConvertFunc(depth2, CV_64F)(src2.ptr(), 1, 0, 1, (uchar *)&fval, 1, Size(1, 1), 0);
            if( fval < getMinVal(depth1) )
                return dst.setTo(Scalar::all(op == CMP_GT || op == CMP_GE || op == CMP_NE ? 255 : 0)), true;

            if( fval > getMaxVal(depth1) )
                return dst.setTo(Scalar::all(op == CMP_LT || op == CMP_LE || op == CMP_NE ? 255 : 0)), true;

            int ival = cvRound(fval);
            if( fval != ival )
            {
                if( op == CMP_LT || op == CMP_GE )
                    ival = cvCeil(fval);
                else if( op == CMP_LE || op == CMP_GT )
                    ival = cvFloor(fval);
                else
                    return dst.setTo(Scalar::all(op == CMP_NE ? 255 : 0)), true;
            }
            convertAndUnrollScalar(Mat(1, 1, CV_32S, &ival), depth1, (uchar *)buf, kercn);
        }

        ocl::KernelArg scalararg = ocl::KernelArg(ocl::KernelArg::CONSTANT, 0, 0, 0, buf, esz);

        k.args(ocl::KernelArg::ReadOnlyNoSize(src1, cn, kercn),
               ocl::KernelArg::WriteOnly(dst, cn, kercn), scalararg);
    }
    else
    {
        UMat src2 = _src2.getUMat();

        k.args(ocl::KernelArg::ReadOnlyNoSize(src1),
               ocl::KernelArg::ReadOnlyNoSize(src2),
               ocl::KernelArg::WriteOnly(dst, cn, kercn));
    }

    size_t globalsize[2] = { (size_t)dst.cols * cn / kercn, ((size_t)dst.rows + rowsPerWI - 1) / rowsPerWI };
    return k.run(2, globalsize, NULL, false);
}

#endif

}

void cv::compare(InputArray _src1, InputArray _src2, OutputArray _dst, int op)
{
    CV_INSTRUMENT_REGION()

    CV_Assert( op == CMP_LT || op == CMP_LE || op == CMP_EQ ||
               op == CMP_NE || op == CMP_GE || op == CMP_GT );

    CV_Assert(_src1.empty() == _src2.empty());
    if (_src1.empty() && _src2.empty())
    {
        _dst.release();
        return;
    }

    bool haveScalar = false;

    if ((_src1.isMatx() + _src2.isMatx()) == 1
            || !_src1.sameSize(_src2)
            || _src1.type() != _src2.type())
    {
        bool is_src1_scalar = checkScalar(_src1, _src2.type(), _src1.kind(), _src2.kind());
        bool is_src2_scalar = checkScalar(_src2, _src1.type(), _src2.kind(), _src1.kind());

        if (is_src1_scalar && !is_src2_scalar)
        {
            op = op == CMP_LT ? CMP_GT : op == CMP_LE ? CMP_GE :
                op == CMP_GE ? CMP_LE : op == CMP_GT ? CMP_LT : op;
            // src1 is a scalar; swap it with src2
            compare(_src2, _src1, _dst, op);
            return;
        }
        else if( (is_src1_scalar && is_src2_scalar) || (!is_src1_scalar && !is_src2_scalar) )
            CV_Error( CV_StsUnmatchedSizes,
                     "The operation is neither 'array op array' (where arrays have the same size and the same type), "
                     "nor 'array op scalar', nor 'scalar op array'" );
        haveScalar = true;
    }

    CV_OCL_RUN(_src1.dims() <= 2 && _src2.dims() <= 2 && OCL_PERFORMANCE_CHECK(_dst.isUMat()),
               ocl_compare(_src1, _src2, _dst, op, haveScalar))

    int kind1 = _src1.kind(), kind2 = _src2.kind();
    Mat src1 = _src1.getMat(), src2 = _src2.getMat();

    if( kind1 == kind2 && src1.dims <= 2 && src2.dims <= 2 && src1.size() == src2.size() && src1.type() == src2.type() )
    {
        int cn = src1.channels();
        _dst.create(src1.size(), CV_8UC(cn));
        Mat dst = _dst.getMat();
        Size sz = getContinuousSize(src1, src2, dst, src1.channels());
        getCmpFunc(src1.depth())(src1.ptr(), src1.step, src2.ptr(), src2.step, dst.ptr(), dst.step, sz.width, sz.height, &op);
        return;
    }

    int cn = src1.channels(), depth1 = src1.depth(), depth2 = src2.depth();

    _dst.create(src1.dims, src1.size, CV_8UC(cn));
    src1 = src1.reshape(1); src2 = src2.reshape(1);
    Mat dst = _dst.getMat().reshape(1);

    size_t esz = std::max(src1.elemSize(), (size_t)1);
    size_t blocksize0 = (size_t)(BLOCK_SIZE + esz-1)/esz;
    BinaryFuncC func = getCmpFunc(depth1);

    if( !haveScalar )
    {
        const Mat* arrays[] = { &src1, &src2, &dst, 0 };
<<<<<<< HEAD
        uchar* ptrs[3]{};
=======
        uchar* ptrs[3] = {};
>>>>>>> 351ee2e3

        NAryMatIterator it(arrays, ptrs);
        size_t total = it.size;

        for( size_t i = 0; i < it.nplanes; i++, ++it )
            func( ptrs[0], 0, ptrs[1], 0, ptrs[2], 0, (int)total, 1, &op );
    }
    else
    {
        const Mat* arrays[] = { &src1, &dst, 0 };
<<<<<<< HEAD
        uchar* ptrs[2]{};
=======
        uchar* ptrs[2] = {};
>>>>>>> 351ee2e3

        NAryMatIterator it(arrays, ptrs);
        size_t total = it.size, blocksize = std::min(total, blocksize0);

        AutoBuffer<uchar> _buf(blocksize*esz);
        uchar *buf = _buf.data();

        if( depth1 > CV_32S )
            convertAndUnrollScalar( src2, depth1, buf, blocksize );
        else
        {
            double fval=0;
            getConvertFunc(depth2, CV_64F)(src2.ptr(), 1, 0, 1, (uchar*)&fval, 1, Size(1,1), 0);
            if( fval < getMinVal(depth1) )
            {
                dst = Scalar::all(op == CMP_GT || op == CMP_GE || op == CMP_NE ? 255 : 0);
                return;
            }

            if( fval > getMaxVal(depth1) )
            {
                dst = Scalar::all(op == CMP_LT || op == CMP_LE || op == CMP_NE ? 255 : 0);
                return;
            }

            int ival = cvRound(fval);
            if( fval != ival )
            {
                if( op == CMP_LT || op == CMP_GE )
                    ival = cvCeil(fval);
                else if( op == CMP_LE || op == CMP_GT )
                    ival = cvFloor(fval);
                else
                {
                    dst = Scalar::all(op == CMP_NE ? 255 : 0);
                    return;
                }
            }
            convertAndUnrollScalar(Mat(1, 1, CV_32S, &ival), depth1, buf, blocksize);
        }

        for( size_t i = 0; i < it.nplanes; i++, ++it )
        {
            for( size_t j = 0; j < total; j += blocksize )
            {
                int bsz = (int)MIN(total - j, blocksize);
                func( ptrs[0], 0, buf, 0, ptrs[1], 0, bsz, 1, &op);
                ptrs[0] += bsz*esz;
                ptrs[1] += bsz;
            }
        }
    }
}

/****************************************************************************************\
*                                        inRange                                         *
\****************************************************************************************/

namespace cv
{

template <typename T>
struct InRange_SIMD
{
    int operator () (const T *, const T *, const T *, uchar *, int) const
    {
        return 0;
    }
};

#if CV_SIMD128

template <>
struct InRange_SIMD<uchar>
{
    int operator () (const uchar * src1, const uchar * src2, const uchar * src3,
        uchar * dst, int len) const
    {
        int x = 0;
        const int width = v_uint8x16::nlanes;

        for (; x <= len - width; x += width)
        {
            v_uint8x16 values = v_load(src1 + x);
            v_uint8x16 low = v_load(src2 + x);
            v_uint8x16 high = v_load(src3 + x);

            v_store(dst + x, (values >= low) & (high >= values));
        }
        return x;
    }
};

template <>
struct InRange_SIMD<schar>
{
    int operator () (const schar * src1, const schar * src2, const schar * src3,
        uchar * dst, int len) const
    {
        int x = 0;
        const int width = v_int8x16::nlanes;

        for (; x <= len - width; x += width)
        {
            v_int8x16 values = v_load(src1 + x);
            v_int8x16 low = v_load(src2 + x);
            v_int8x16 high = v_load(src3 + x);

            v_store((schar*)(dst + x), (values >= low) & (high >= values));
        }
        return x;
    }
};

template <>
struct InRange_SIMD<ushort>
{
    int operator () (const ushort * src1, const ushort * src2, const ushort * src3,
        uchar * dst, int len) const
    {
        int x = 0;
        const int width = v_uint16x8::nlanes * 2;

        for (; x <= len - width; x += width)
        {
            v_uint16x8 values1 = v_load(src1 + x);
            v_uint16x8 low1 = v_load(src2 + x);
            v_uint16x8 high1 = v_load(src3 + x);

            v_uint16x8 values2 = v_load(src1 + x + v_uint16x8::nlanes);
            v_uint16x8 low2 = v_load(src2 + x + v_uint16x8::nlanes);
            v_uint16x8 high2 = v_load(src3 + x + v_uint16x8::nlanes);

            v_store(dst + x, v_pack((values1 >= low1) & (high1 >= values1), (values2 >= low2) & (high2 >= values2)));
        }
        return x;
    }
};

template <>
struct InRange_SIMD<short>
{
    int operator () (const short * src1, const short * src2, const short * src3,
        uchar * dst, int len) const
    {
        int x = 0;
        const int width = (int)v_int16x8::nlanes * 2;

        for (; x <= len - width; x += width)
        {
            v_int16x8 values1 = v_load(src1 + x);
            v_int16x8 low1 = v_load(src2 + x);
            v_int16x8 high1 = v_load(src3 + x);

            v_int16x8 values2 = v_load(src1 + x + v_int16x8::nlanes);
            v_int16x8 low2 = v_load(src2 + x + v_int16x8::nlanes);
            v_int16x8 high2 = v_load(src3 + x + v_int16x8::nlanes);

            v_store((schar*)(dst + x), v_pack((values1 >= low1) & (high1 >= values1), (values2 >= low2) & (high2 >= values2)));
        }
        return x;
    }
};

template <>
struct InRange_SIMD<int>
{
    int operator () (const int * src1, const int * src2, const int * src3,
        uchar * dst, int len) const
    {
        int x = 0;
        const int width = (int)v_int32x4::nlanes * 2;

        for (; x <= len - width; x += width)
        {
            v_int32x4 values1 = v_load(src1 + x);
            v_int32x4 low1 = v_load(src2 + x);
            v_int32x4 high1 = v_load(src3 + x);

            v_int32x4 values2 = v_load(src1 + x + v_int32x4::nlanes);
            v_int32x4 low2 = v_load(src2 + x + v_int32x4::nlanes);
            v_int32x4 high2 = v_load(src3 + x + v_int32x4::nlanes);

            v_pack_store(dst + x, v_reinterpret_as_u16(v_pack((values1 >= low1) & (high1 >= values1), (values2 >= low2) & (high2 >= values2))));
        }
        return x;
    }
};

template <>
struct InRange_SIMD<float>
{
    int operator () (const float * src1, const float * src2, const float * src3,
        uchar * dst, int len) const
    {
        int x = 0;
        const int width = (int)v_float32x4::nlanes * 2;

        for (; x <= len - width; x += width)
        {
            v_float32x4 values1 = v_load(src1 + x);
            v_float32x4 low1 = v_load(src2 + x);
            v_float32x4 high1 = v_load(src3 + x);

            v_float32x4 values2 = v_load(src1 + x + v_float32x4::nlanes);
            v_float32x4 low2 = v_load(src2 + x + v_float32x4::nlanes);
            v_float32x4 high2 = v_load(src3 + x + v_float32x4::nlanes);

            v_pack_store(dst + x, v_pack(v_reinterpret_as_u32((values1 >= low1) & (high1 >= values1)), v_reinterpret_as_u32((values2 >= low2) & (high2 >= values2))));
        }
        return x;
    }
};

#endif

template <typename T>
static void inRange_(const T* src1, size_t step1, const T* src2, size_t step2,
         const T* src3, size_t step3, uchar* dst, size_t step,
         Size size)
{
    step1 /= sizeof(src1[0]);
    step2 /= sizeof(src2[0]);
    step3 /= sizeof(src3[0]);

    InRange_SIMD<T> vop;

    for( ; size.height--; src1 += step1, src2 += step2, src3 += step3, dst += step )
    {
        int x = vop(src1, src2, src3, dst, size.width);
        #if CV_ENABLE_UNROLLED
        for( ; x <= size.width - 4; x += 4 )
        {
            int t0, t1;
            t0 = src2[x] <= src1[x] && src1[x] <= src3[x];
            t1 = src2[x+1] <= src1[x+1] && src1[x+1] <= src3[x+1];
            dst[x] = (uchar)-t0; dst[x+1] = (uchar)-t1;
            t0 = src2[x+2] <= src1[x+2] && src1[x+2] <= src3[x+2];
            t1 = src2[x+3] <= src1[x+3] && src1[x+3] <= src3[x+3];
            dst[x+2] = (uchar)-t0; dst[x+3] = (uchar)-t1;
        }
        #endif
        for( ; x < size.width; x++ )
            dst[x] = (uchar)-(src2[x] <= src1[x] && src1[x] <= src3[x]);
    }
}


static void inRange8u(const uchar* src1, size_t step1, const uchar* src2, size_t step2,
                      const uchar* src3, size_t step3, uchar* dst, size_t step, Size size)
{
    inRange_(src1, step1, src2, step2, src3, step3, dst, step, size);
}

static void inRange8s(const schar* src1, size_t step1, const schar* src2, size_t step2,
                      const schar* src3, size_t step3, uchar* dst, size_t step, Size size)
{
    inRange_(src1, step1, src2, step2, src3, step3, dst, step, size);
}

static void inRange16u(const ushort* src1, size_t step1, const ushort* src2, size_t step2,
                       const ushort* src3, size_t step3, uchar* dst, size_t step, Size size)
{
    inRange_(src1, step1, src2, step2, src3, step3, dst, step, size);
}

static void inRange16s(const short* src1, size_t step1, const short* src2, size_t step2,
                       const short* src3, size_t step3, uchar* dst, size_t step, Size size)
{
    inRange_(src1, step1, src2, step2, src3, step3, dst, step, size);
}

static void inRange32s(const int* src1, size_t step1, const int* src2, size_t step2,
                       const int* src3, size_t step3, uchar* dst, size_t step, Size size)
{
    inRange_(src1, step1, src2, step2, src3, step3, dst, step, size);
}

static void inRange32f(const float* src1, size_t step1, const float* src2, size_t step2,
                       const float* src3, size_t step3, uchar* dst, size_t step, Size size)
{
    inRange_(src1, step1, src2, step2, src3, step3, dst, step, size);
}

static void inRange64f(const double* src1, size_t step1, const double* src2, size_t step2,
                       const double* src3, size_t step3, uchar* dst, size_t step, Size size)
{
    inRange_(src1, step1, src2, step2, src3, step3, dst, step, size);
}

static void inRangeReduce(const uchar* src, uchar* dst, size_t len, int cn)
{
    int k = cn % 4 ? cn % 4 : 4;
    size_t i, j;
    if( k == 1 )
        for( i = j = 0; i < len; i++, j += cn )
            dst[i] = src[j];
    else if( k == 2 )
        for( i = j = 0; i < len; i++, j += cn )
            dst[i] = src[j] & src[j+1];
    else if( k == 3 )
        for( i = j = 0; i < len; i++, j += cn )
            dst[i] = src[j] & src[j+1] & src[j+2];
    else
        for( i = j = 0; i < len; i++, j += cn )
            dst[i] = src[j] & src[j+1] & src[j+2] & src[j+3];

    for( ; k < cn; k += 4 )
    {
        for( i = 0, j = k; i < len; i++, j += cn )
            dst[i] &= src[j] & src[j+1] & src[j+2] & src[j+3];
    }
}

typedef void (*InRangeFunc)( const uchar* src1, size_t step1, const uchar* src2, size_t step2,
                             const uchar* src3, size_t step3, uchar* dst, size_t step, Size sz );

static InRangeFunc getInRangeFunc(int depth)
{
    static InRangeFunc inRangeTab[] =
    {
        (InRangeFunc)GET_OPTIMIZED(inRange8u), (InRangeFunc)GET_OPTIMIZED(inRange8s), (InRangeFunc)GET_OPTIMIZED(inRange16u),
        (InRangeFunc)GET_OPTIMIZED(inRange16s), (InRangeFunc)GET_OPTIMIZED(inRange32s), (InRangeFunc)GET_OPTIMIZED(inRange32f),
        (InRangeFunc)inRange64f, 0
    };

    return inRangeTab[depth];
}

#ifdef HAVE_OPENCL

static bool ocl_inRange( InputArray _src, InputArray _lowerb,
                         InputArray _upperb, OutputArray _dst )
{
    const ocl::Device & d = ocl::Device::getDefault();
    int skind = _src.kind(), lkind = _lowerb.kind(), ukind = _upperb.kind();
    Size ssize = _src.size(), lsize = _lowerb.size(), usize = _upperb.size();
    int stype = _src.type(), ltype = _lowerb.type(), utype = _upperb.type();
    int sdepth = CV_MAT_DEPTH(stype), ldepth = CV_MAT_DEPTH(ltype), udepth = CV_MAT_DEPTH(utype);
    int cn = CV_MAT_CN(stype), rowsPerWI = d.isIntel() ? 4 : 1;
    bool lbScalar = false, ubScalar = false;

    if( (lkind == _InputArray::MATX && skind != _InputArray::MATX) ||
        ssize != lsize || stype != ltype )
    {
        if( !checkScalar(_lowerb, stype, lkind, skind) )
            CV_Error( CV_StsUnmatchedSizes,
                     "The lower boundary is neither an array of the same size and same type as src, nor a scalar");
        lbScalar = true;
    }

    if( (ukind == _InputArray::MATX && skind != _InputArray::MATX) ||
        ssize != usize || stype != utype )
    {
        if( !checkScalar(_upperb, stype, ukind, skind) )
            CV_Error( CV_StsUnmatchedSizes,
                     "The upper boundary is neither an array of the same size and same type as src, nor a scalar");
        ubScalar = true;
    }

    if (lbScalar != ubScalar)
        return false;

    bool doubleSupport = d.doubleFPConfig() > 0,
            haveScalar = lbScalar && ubScalar;

    if ( (!doubleSupport && sdepth == CV_64F) ||
         (!haveScalar && (sdepth != ldepth || sdepth != udepth)) )
        return false;

    int kercn = haveScalar ? cn : std::max(std::min(ocl::predictOptimalVectorWidth(_src, _lowerb, _upperb, _dst), 4), cn);
    if (kercn % cn != 0)
        kercn = cn;
    int colsPerWI = kercn / cn;
    String opts = format("%s-D cn=%d -D srcT=%s -D srcT1=%s -D dstT=%s -D kercn=%d -D depth=%d%s -D colsPerWI=%d",
                           haveScalar ? "-D HAVE_SCALAR " : "", cn, ocl::typeToStr(CV_MAKE_TYPE(sdepth, kercn)),
                           ocl::typeToStr(sdepth), ocl::typeToStr(CV_8UC(colsPerWI)), kercn, sdepth,
                           doubleSupport ? " -D DOUBLE_SUPPORT" : "", colsPerWI);

    ocl::Kernel ker("inrange", ocl::core::inrange_oclsrc, opts);
    if (ker.empty())
        return false;

    _dst.create(ssize, CV_8UC1);
    UMat src = _src.getUMat(), dst = _dst.getUMat(), lscalaru, uscalaru;
    Mat lscalar, uscalar;

    if (lbScalar && ubScalar)
    {
        lscalar = _lowerb.getMat();
        uscalar = _upperb.getMat();

        size_t esz = src.elemSize();
        size_t blocksize = 36;

        AutoBuffer<uchar> _buf(blocksize*(((int)lbScalar + (int)ubScalar)*esz + cn) + 2*cn*sizeof(int) + 128);
        uchar *buf = alignPtr(_buf.data() + blocksize*cn, 16);

        if( ldepth != sdepth && sdepth < CV_32S )
        {
            int* ilbuf = (int*)alignPtr(buf + blocksize*esz, 16);
            int* iubuf = ilbuf + cn;

            BinaryFunc sccvtfunc = getConvertFunc(ldepth, CV_32S);
            sccvtfunc(lscalar.ptr(), 1, 0, 1, (uchar*)ilbuf, 1, Size(cn, 1), 0);
            sccvtfunc(uscalar.ptr(), 1, 0, 1, (uchar*)iubuf, 1, Size(cn, 1), 0);
            int minval = cvRound(getMinVal(sdepth)), maxval = cvRound(getMaxVal(sdepth));

            for( int k = 0; k < cn; k++ )
            {
                if( ilbuf[k] > iubuf[k] || ilbuf[k] > maxval || iubuf[k] < minval )
                    ilbuf[k] = minval+1, iubuf[k] = minval;
            }
            lscalar = Mat(cn, 1, CV_32S, ilbuf);
            uscalar = Mat(cn, 1, CV_32S, iubuf);
        }

        lscalar.convertTo(lscalar, stype);
        uscalar.convertTo(uscalar, stype);
    }
    else
    {
        lscalaru = _lowerb.getUMat();
        uscalaru = _upperb.getUMat();
    }

    ocl::KernelArg srcarg = ocl::KernelArg::ReadOnlyNoSize(src),
            dstarg = ocl::KernelArg::WriteOnly(dst, 1, colsPerWI);

    if (haveScalar)
    {
        lscalar.copyTo(lscalaru);
        uscalar.copyTo(uscalaru);

        ker.args(srcarg, dstarg, ocl::KernelArg::PtrReadOnly(lscalaru),
               ocl::KernelArg::PtrReadOnly(uscalaru), rowsPerWI);
    }
    else
        ker.args(srcarg, dstarg, ocl::KernelArg::ReadOnlyNoSize(lscalaru),
               ocl::KernelArg::ReadOnlyNoSize(uscalaru), rowsPerWI);

    size_t globalsize[2] = { (size_t)ssize.width / colsPerWI, ((size_t)ssize.height + rowsPerWI - 1) / rowsPerWI };
    return ker.run(2, globalsize, NULL, false);
}

#endif

}

void cv::inRange(InputArray _src, InputArray _lowerb,
                 InputArray _upperb, OutputArray _dst)
{
    CV_INSTRUMENT_REGION()

    CV_Assert(! _src.empty());

    CV_OCL_RUN(_src.dims() <= 2 && _lowerb.dims() <= 2 &&
               _upperb.dims() <= 2 && OCL_PERFORMANCE_CHECK(_dst.isUMat()),
               ocl_inRange(_src, _lowerb, _upperb, _dst))

    int skind = _src.kind(), lkind = _lowerb.kind(), ukind = _upperb.kind();
    Mat src = _src.getMat(), lb = _lowerb.getMat(), ub = _upperb.getMat();

    bool lbScalar = false, ubScalar = false;

    if( (lkind == _InputArray::MATX && skind != _InputArray::MATX) ||
        src.size != lb.size || src.type() != lb.type() )
    {
        if( !checkScalar(lb, src.type(), lkind, skind) )
            CV_Error( CV_StsUnmatchedSizes,
                     "The lower boundary is neither an array of the same size and same type as src, nor a scalar");
        lbScalar = true;
    }

    if( (ukind == _InputArray::MATX && skind != _InputArray::MATX) ||
        src.size != ub.size || src.type() != ub.type() )
    {
        if( !checkScalar(ub, src.type(), ukind, skind) )
            CV_Error( CV_StsUnmatchedSizes,
                     "The upper boundary is neither an array of the same size and same type as src, nor a scalar");
        ubScalar = true;
    }

    CV_Assert(lbScalar == ubScalar);

    int cn = src.channels(), depth = src.depth();

    size_t esz = src.elemSize();
    size_t blocksize0 = (size_t)(BLOCK_SIZE + esz-1)/esz;

    _dst.create(src.dims, src.size, CV_8UC1);
    Mat dst = _dst.getMat();
    InRangeFunc func = getInRangeFunc(depth);

    const Mat* arrays_sc[] = { &src, &dst, 0 };
    const Mat* arrays_nosc[] = { &src, &dst, &lb, &ub, 0 };
<<<<<<< HEAD
    uchar* ptrs[4]{};
=======
    uchar* ptrs[4] = {};
>>>>>>> 351ee2e3

    NAryMatIterator it(lbScalar && ubScalar ? arrays_sc : arrays_nosc, ptrs);
    size_t total = it.size, blocksize = std::min(total, blocksize0);

    AutoBuffer<uchar> _buf(blocksize*(((int)lbScalar + (int)ubScalar)*esz + cn) + 2*cn*sizeof(int) + 128);
    uchar *buf = _buf.data(), *mbuf = buf, *lbuf = 0, *ubuf = 0;
    buf = alignPtr(buf + blocksize*cn, 16);

    if( lbScalar && ubScalar )
    {
        lbuf = buf;
        ubuf = buf = alignPtr(buf + blocksize*esz, 16);

        CV_Assert( lb.type() == ub.type() );
        int scdepth = lb.depth();

        if( scdepth != depth && depth < CV_32S )
        {
            int* ilbuf = (int*)alignPtr(buf + blocksize*esz, 16);
            int* iubuf = ilbuf + cn;

            BinaryFunc sccvtfunc = getConvertFunc(scdepth, CV_32S);
            sccvtfunc(lb.ptr(), 1, 0, 1, (uchar*)ilbuf, 1, Size(cn, 1), 0);
            sccvtfunc(ub.ptr(), 1, 0, 1, (uchar*)iubuf, 1, Size(cn, 1), 0);
            int minval = cvRound(getMinVal(depth)), maxval = cvRound(getMaxVal(depth));

            for( int k = 0; k < cn; k++ )
            {
                if( ilbuf[k] > iubuf[k] || ilbuf[k] > maxval || iubuf[k] < minval )
                    ilbuf[k] = minval+1, iubuf[k] = minval;
            }
            lb = Mat(cn, 1, CV_32S, ilbuf);
            ub = Mat(cn, 1, CV_32S, iubuf);
        }

        convertAndUnrollScalar( lb, src.type(), lbuf, blocksize );
        convertAndUnrollScalar( ub, src.type(), ubuf, blocksize );
    }

    for( size_t i = 0; i < it.nplanes; i++, ++it )
    {
        for( size_t j = 0; j < total; j += blocksize )
        {
            int bsz = (int)MIN(total - j, blocksize);
            size_t delta = bsz*esz;
            uchar *lptr = lbuf, *uptr = ubuf;
            if( !lbScalar )
            {
                lptr = ptrs[2];
                ptrs[2] += delta;
            }
            if( !ubScalar )
            {
                int idx = !lbScalar ? 3 : 2;
                uptr = ptrs[idx];
                ptrs[idx] += delta;
            }
            func( ptrs[0], 0, lptr, 0, uptr, 0, cn == 1 ? ptrs[1] : mbuf, 0, Size(bsz*cn, 1));
            if( cn > 1 )
                inRangeReduce(mbuf, ptrs[1], bsz, cn);
            ptrs[0] += delta;
            ptrs[1] += bsz;
        }
    }
}

/****************************************************************************************\
*                                Earlier API: cvAdd etc.                                 *
\****************************************************************************************/

CV_IMPL void
cvNot( const CvArr* srcarr, CvArr* dstarr )
{
    cv::Mat src = cv::cvarrToMat(srcarr), dst = cv::cvarrToMat(dstarr);
    CV_Assert( src.size == dst.size && src.type() == dst.type() );
    cv::bitwise_not( src, dst );
}


CV_IMPL void
cvAnd( const CvArr* srcarr1, const CvArr* srcarr2, CvArr* dstarr, const CvArr* maskarr )
{
    cv::Mat src1 = cv::cvarrToMat(srcarr1), src2 = cv::cvarrToMat(srcarr2),
        dst = cv::cvarrToMat(dstarr), mask;
    CV_Assert( src1.size == dst.size && src1.type() == dst.type() );
    if( maskarr )
        mask = cv::cvarrToMat(maskarr);
    cv::bitwise_and( src1, src2, dst, mask );
}


CV_IMPL void
cvOr( const CvArr* srcarr1, const CvArr* srcarr2, CvArr* dstarr, const CvArr* maskarr )
{
    cv::Mat src1 = cv::cvarrToMat(srcarr1), src2 = cv::cvarrToMat(srcarr2),
        dst = cv::cvarrToMat(dstarr), mask;
    CV_Assert( src1.size == dst.size && src1.type() == dst.type() );
    if( maskarr )
        mask = cv::cvarrToMat(maskarr);
    cv::bitwise_or( src1, src2, dst, mask );
}


CV_IMPL void
cvXor( const CvArr* srcarr1, const CvArr* srcarr2, CvArr* dstarr, const CvArr* maskarr )
{
    cv::Mat src1 = cv::cvarrToMat(srcarr1), src2 = cv::cvarrToMat(srcarr2),
        dst = cv::cvarrToMat(dstarr), mask;
    CV_Assert( src1.size == dst.size && src1.type() == dst.type() );
    if( maskarr )
        mask = cv::cvarrToMat(maskarr);
    cv::bitwise_xor( src1, src2, dst, mask );
}


CV_IMPL void
cvAndS( const CvArr* srcarr, CvScalar s, CvArr* dstarr, const CvArr* maskarr )
{
    cv::Mat src = cv::cvarrToMat(srcarr), dst = cv::cvarrToMat(dstarr), mask;
    CV_Assert( src.size == dst.size && src.type() == dst.type() );
    if( maskarr )
        mask = cv::cvarrToMat(maskarr);
    cv::bitwise_and( src, (const cv::Scalar&)s, dst, mask );
}


CV_IMPL void
cvOrS( const CvArr* srcarr, CvScalar s, CvArr* dstarr, const CvArr* maskarr )
{
    cv::Mat src = cv::cvarrToMat(srcarr), dst = cv::cvarrToMat(dstarr), mask;
    CV_Assert( src.size == dst.size && src.type() == dst.type() );
    if( maskarr )
        mask = cv::cvarrToMat(maskarr);
    cv::bitwise_or( src, (const cv::Scalar&)s, dst, mask );
}


CV_IMPL void
cvXorS( const CvArr* srcarr, CvScalar s, CvArr* dstarr, const CvArr* maskarr )
{
    cv::Mat src = cv::cvarrToMat(srcarr), dst = cv::cvarrToMat(dstarr), mask;
    CV_Assert( src.size == dst.size && src.type() == dst.type() );
    if( maskarr )
        mask = cv::cvarrToMat(maskarr);
    cv::bitwise_xor( src, (const cv::Scalar&)s, dst, mask );
}


CV_IMPL void cvAdd( const CvArr* srcarr1, const CvArr* srcarr2, CvArr* dstarr, const CvArr* maskarr )
{
    cv::Mat src1 = cv::cvarrToMat(srcarr1), src2 = cv::cvarrToMat(srcarr2),
        dst = cv::cvarrToMat(dstarr), mask;
    CV_Assert( src1.size == dst.size && src1.channels() == dst.channels() );
    if( maskarr )
        mask = cv::cvarrToMat(maskarr);
    cv::add( src1, src2, dst, mask, dst.type() );
}


CV_IMPL void cvSub( const CvArr* srcarr1, const CvArr* srcarr2, CvArr* dstarr, const CvArr* maskarr )
{
    cv::Mat src1 = cv::cvarrToMat(srcarr1), src2 = cv::cvarrToMat(srcarr2),
        dst = cv::cvarrToMat(dstarr), mask;
    CV_Assert( src1.size == dst.size && src1.channels() == dst.channels() );
    if( maskarr )
        mask = cv::cvarrToMat(maskarr);
    cv::subtract( src1, src2, dst, mask, dst.type() );
}


CV_IMPL void cvAddS( const CvArr* srcarr1, CvScalar value, CvArr* dstarr, const CvArr* maskarr )
{
    cv::Mat src1 = cv::cvarrToMat(srcarr1),
        dst = cv::cvarrToMat(dstarr), mask;
    CV_Assert( src1.size == dst.size && src1.channels() == dst.channels() );
    if( maskarr )
        mask = cv::cvarrToMat(maskarr);
    cv::add( src1, (const cv::Scalar&)value, dst, mask, dst.type() );
}


CV_IMPL void cvSubRS( const CvArr* srcarr1, CvScalar value, CvArr* dstarr, const CvArr* maskarr )
{
    cv::Mat src1 = cv::cvarrToMat(srcarr1),
        dst = cv::cvarrToMat(dstarr), mask;
    CV_Assert( src1.size == dst.size && src1.channels() == dst.channels() );
    if( maskarr )
        mask = cv::cvarrToMat(maskarr);
    cv::subtract( (const cv::Scalar&)value, src1, dst, mask, dst.type() );
}


CV_IMPL void cvMul( const CvArr* srcarr1, const CvArr* srcarr2,
                    CvArr* dstarr, double scale )
{
    cv::Mat src1 = cv::cvarrToMat(srcarr1), src2 = cv::cvarrToMat(srcarr2),
        dst = cv::cvarrToMat(dstarr);
    CV_Assert( src1.size == dst.size && src1.channels() == dst.channels() );
    cv::multiply( src1, src2, dst, scale, dst.type() );
}


CV_IMPL void cvDiv( const CvArr* srcarr1, const CvArr* srcarr2,
                    CvArr* dstarr, double scale )
{
    cv::Mat src2 = cv::cvarrToMat(srcarr2),
        dst = cv::cvarrToMat(dstarr), mask;
    CV_Assert( src2.size == dst.size && src2.channels() == dst.channels() );

    if( srcarr1 )
        cv::divide( cv::cvarrToMat(srcarr1), src2, dst, scale, dst.type() );
    else
        cv::divide( scale, src2, dst, dst.type() );
}


CV_IMPL void
cvAddWeighted( const CvArr* srcarr1, double alpha,
               const CvArr* srcarr2, double beta,
               double gamma, CvArr* dstarr )
{
    cv::Mat src1 = cv::cvarrToMat(srcarr1), src2 = cv::cvarrToMat(srcarr2),
        dst = cv::cvarrToMat(dstarr);
    CV_Assert( src1.size == dst.size && src1.channels() == dst.channels() );
    cv::addWeighted( src1, alpha, src2, beta, gamma, dst, dst.type() );
}


CV_IMPL  void
cvAbsDiff( const CvArr* srcarr1, const CvArr* srcarr2, CvArr* dstarr )
{
    cv::Mat src1 = cv::cvarrToMat(srcarr1), dst = cv::cvarrToMat(dstarr);
    CV_Assert( src1.size == dst.size && src1.type() == dst.type() );

    cv::absdiff( src1, cv::cvarrToMat(srcarr2), dst );
}


CV_IMPL void
cvAbsDiffS( const CvArr* srcarr1, CvArr* dstarr, CvScalar scalar )
{
    cv::Mat src1 = cv::cvarrToMat(srcarr1), dst = cv::cvarrToMat(dstarr);
    CV_Assert( src1.size == dst.size && src1.type() == dst.type() );

    cv::absdiff( src1, (const cv::Scalar&)scalar, dst );
}


CV_IMPL void
cvInRange( const void* srcarr1, const void* srcarr2,
           const void* srcarr3, void* dstarr )
{
    cv::Mat src1 = cv::cvarrToMat(srcarr1), dst = cv::cvarrToMat(dstarr);
    CV_Assert( src1.size == dst.size && dst.type() == CV_8U );

    cv::inRange( src1, cv::cvarrToMat(srcarr2), cv::cvarrToMat(srcarr3), dst );
}


CV_IMPL void
cvInRangeS( const void* srcarr1, CvScalar lowerb, CvScalar upperb, void* dstarr )
{
    cv::Mat src1 = cv::cvarrToMat(srcarr1), dst = cv::cvarrToMat(dstarr);
    CV_Assert( src1.size == dst.size && dst.type() == CV_8U );

    cv::inRange( src1, (const cv::Scalar&)lowerb, (const cv::Scalar&)upperb, dst );
}


CV_IMPL void
cvCmp( const void* srcarr1, const void* srcarr2, void* dstarr, int cmp_op )
{
    cv::Mat src1 = cv::cvarrToMat(srcarr1), dst = cv::cvarrToMat(dstarr);
    CV_Assert( src1.size == dst.size && dst.type() == CV_8U );

    cv::compare( src1, cv::cvarrToMat(srcarr2), dst, cmp_op );
}


CV_IMPL void
cvCmpS( const void* srcarr1, double value, void* dstarr, int cmp_op )
{
    cv::Mat src1 = cv::cvarrToMat(srcarr1), dst = cv::cvarrToMat(dstarr);
    CV_Assert( src1.size == dst.size && dst.type() == CV_8U );

    cv::compare( src1, value, dst, cmp_op );
}


CV_IMPL void
cvMin( const void* srcarr1, const void* srcarr2, void* dstarr )
{
    cv::Mat src1 = cv::cvarrToMat(srcarr1), dst = cv::cvarrToMat(dstarr);
    CV_Assert( src1.size == dst.size && src1.type() == dst.type() );

    cv::min( src1, cv::cvarrToMat(srcarr2), dst );
}


CV_IMPL void
cvMax( const void* srcarr1, const void* srcarr2, void* dstarr )
{
    cv::Mat src1 = cv::cvarrToMat(srcarr1), dst = cv::cvarrToMat(dstarr);
    CV_Assert( src1.size == dst.size && src1.type() == dst.type() );

    cv::max( src1, cv::cvarrToMat(srcarr2), dst );
}


CV_IMPL void
cvMinS( const void* srcarr1, double value, void* dstarr )
{
    cv::Mat src1 = cv::cvarrToMat(srcarr1), dst = cv::cvarrToMat(dstarr);
    CV_Assert( src1.size == dst.size && src1.type() == dst.type() );

    cv::min( src1, value, dst );
}


CV_IMPL void
cvMaxS( const void* srcarr1, double value, void* dstarr )
{
    cv::Mat src1 = cv::cvarrToMat(srcarr1), dst = cv::cvarrToMat(dstarr);
    CV_Assert( src1.size == dst.size && src1.type() == dst.type() );

    cv::max( src1, value, dst );
}



namespace cv { namespace hal {

//=======================================

#if (ARITHM_USE_IPP == 1)
static inline void fixSteps(int width, int height, size_t elemSize, size_t& step1, size_t& step2, size_t& step)
{
    if( height == 1 )
        step1 = step2 = step = width*elemSize;
}
#define CALL_IPP_BIN_E_12(fun) \
    CV_IPP_CHECK() \
    { \
        fixSteps(width, height, sizeof(dst[0]), step1, step2, step); \
        if (0 <= CV_INSTRUMENT_FUN_IPP(fun, src1, (int)step1, src2, (int)step2, dst, (int)step, ippiSize(width, height), 0)) \
        { \
            CV_IMPL_ADD(CV_IMPL_IPP); \
            return; \
        } \
        setIppErrorStatus(); \
    }

#define CALL_IPP_BIN_E_21(fun) \
    CV_IPP_CHECK() \
    { \
        fixSteps(width, height, sizeof(dst[0]), step1, step2, step); \
        if (0 <= CV_INSTRUMENT_FUN_IPP(fun, src2, (int)step2, src1, (int)step1, dst, (int)step, ippiSize(width, height), 0)) \
        { \
            CV_IMPL_ADD(CV_IMPL_IPP); \
            return; \
        } \
        setIppErrorStatus(); \
    }

#define CALL_IPP_BIN_12(fun) \
    CV_IPP_CHECK() \
    { \
        fixSteps(width, height, sizeof(dst[0]), step1, step2, step); \
        if (0 <= CV_INSTRUMENT_FUN_IPP(fun, src1, (int)step1, src2, (int)step2, dst, (int)step, ippiSize(width, height))) \
        { \
            CV_IMPL_ADD(CV_IMPL_IPP); \
            return; \
        } \
        setIppErrorStatus(); \
    }

#define CALL_IPP_BIN_21(fun) \
    CV_IPP_CHECK() \
    { \
        fixSteps(width, height, sizeof(dst[0]), step1, step2, step); \
        if (0 <= CV_INSTRUMENT_FUN_IPP(fun, src2, (int)step2, src1, (int)step1, dst, (int)step, ippiSize(width, height))) \
        { \
            CV_IMPL_ADD(CV_IMPL_IPP); \
            return; \
        } \
        setIppErrorStatus(); \
    }

#else
#define CALL_IPP_BIN_E_12(fun)
#define CALL_IPP_BIN_E_21(fun)
#define CALL_IPP_BIN_12(fun)
#define CALL_IPP_BIN_21(fun)
#endif


//=======================================
// Add
//=======================================

void add8u( const uchar* src1, size_t step1,
                   const uchar* src2, size_t step2,
                   uchar* dst, size_t step, int width, int height, void* )
{
    CALL_HAL(add8u, cv_hal_add8u, src1, step1, src2, step2, dst, step, width, height)
    CALL_IPP_BIN_E_12(ippiAdd_8u_C1RSfs)
    (vBinOp<uchar, cv::OpAdd<uchar>, IF_SIMD(VAdd<uchar>)>(src1, step1, src2, step2, dst, step, width, height));
}

void add8s( const schar* src1, size_t step1,
                   const schar* src2, size_t step2,
                   schar* dst, size_t step, int width, int height, void* )
{
    CALL_HAL(add8s, cv_hal_add8s, src1, step1, src2, step2, dst, step, width, height)
    vBinOp<schar, cv::OpAdd<schar>, IF_SIMD(VAdd<schar>)>(src1, step1, src2, step2, dst, step, width, height);
}

void add16u( const ushort* src1, size_t step1,
                    const ushort* src2, size_t step2,
                    ushort* dst, size_t step, int width, int height, void* )
{
    CALL_HAL(add16u, cv_hal_add16u, src1, step1, src2, step2, dst, step, width, height)
    CALL_IPP_BIN_E_12(ippiAdd_16u_C1RSfs)
    (vBinOp<ushort, cv::OpAdd<ushort>, IF_SIMD(VAdd<ushort>)>(src1, step1, src2, step2, dst, step, width, height));
}

void add16s( const short* src1, size_t step1,
                    const short* src2, size_t step2,
                    short* dst, size_t step, int width, int height, void* )
{
    CALL_HAL(add16s, cv_hal_add16s, src1, step1, src2, step2, dst, step, width, height)
    CALL_IPP_BIN_E_12(ippiAdd_16s_C1RSfs)
    (vBinOp<short, cv::OpAdd<short>, IF_SIMD(VAdd<short>)>(src1, step1, src2, step2, dst, step, width, height));
}

void add32s( const int* src1, size_t step1,
                    const int* src2, size_t step2,
                    int* dst, size_t step, int width, int height, void* )
{
    CALL_HAL(add32s, cv_hal_add32s, src1, step1, src2, step2, dst, step, width, height)
    vBinOp32<int, cv::OpAdd<int>, IF_SIMD(VAdd<int>)>(src1, step1, src2, step2, dst, step, width, height);
}

void add32f( const float* src1, size_t step1,
                    const float* src2, size_t step2,
                    float* dst, size_t step, int width, int height, void* )
{
    CALL_HAL(add32f, cv_hal_add32f, src1, step1, src2, step2, dst, step, width, height)
    CALL_IPP_BIN_12(ippiAdd_32f_C1R)
    (vBinOp32<float, cv::OpAdd<float>, IF_SIMD(VAdd<float>)>(src1, step1, src2, step2, dst, step, width, height));
}

void add64f( const double* src1, size_t step1,
                    const double* src2, size_t step2,
                    double* dst, size_t step, int width, int height, void* )
{
    CALL_HAL(add64f, cv_hal_add64f, src1, step1, src2, step2, dst, step, width, height)
    vBinOp64<double, cv::OpAdd<double>, IF_SIMD(VAdd<double>)>(src1, step1, src2, step2, dst, step, width, height);
}

//=======================================
// Subtract
//=======================================

void sub8u( const uchar* src1, size_t step1,
                   const uchar* src2, size_t step2,
                   uchar* dst, size_t step, int width, int height, void* )
{
    CALL_HAL(sub8u, cv_hal_sub8u, src1, step1, src2, step2, dst, step, width, height)
    CALL_IPP_BIN_E_21(ippiSub_8u_C1RSfs)
    (vBinOp<uchar, cv::OpSub<uchar>, IF_SIMD(VSub<uchar>)>(src1, step1, src2, step2, dst, step, width, height));
}

void sub8s( const schar* src1, size_t step1,
                   const schar* src2, size_t step2,
                   schar* dst, size_t step, int width, int height, void* )
{
    CALL_HAL(sub8s, cv_hal_sub8s, src1, step1, src2, step2, dst, step, width, height)
    vBinOp<schar, cv::OpSub<schar>, IF_SIMD(VSub<schar>)>(src1, step1, src2, step2, dst, step, width, height);
}

void sub16u( const ushort* src1, size_t step1,
                    const ushort* src2, size_t step2,
                    ushort* dst, size_t step, int width, int height, void* )
{
    CALL_HAL(sub16u, cv_hal_sub16u, src1, step1, src2, step2, dst, step, width, height)
    CALL_IPP_BIN_E_21(ippiSub_16u_C1RSfs)
    (vBinOp<ushort, cv::OpSub<ushort>, IF_SIMD(VSub<ushort>)>(src1, step1, src2, step2, dst, step, width, height));
}

void sub16s( const short* src1, size_t step1,
                    const short* src2, size_t step2,
                    short* dst, size_t step, int width, int height, void* )
{
    CALL_HAL(sub16s, cv_hal_sub16s, src1, step1, src2, step2, dst, step, width, height)
    CALL_IPP_BIN_E_21(ippiSub_16s_C1RSfs)
    (vBinOp<short, cv::OpSub<short>, IF_SIMD(VSub<short>)>(src1, step1, src2, step2, dst, step, width, height));
}

void sub32s( const int* src1, size_t step1,
                    const int* src2, size_t step2,
                    int* dst, size_t step, int width, int height, void* )
{
    CALL_HAL(sub32s, cv_hal_sub32s, src1, step1, src2, step2, dst, step, width, height)
    vBinOp32<int, cv::OpSub<int>, IF_SIMD(VSub<int>)>(src1, step1, src2, step2, dst, step, width, height);
}

void sub32f( const float* src1, size_t step1,
                   const float* src2, size_t step2,
                   float* dst, size_t step, int width, int height, void* )
{
    CALL_HAL(sub32f, cv_hal_sub32f, src1, step1, src2, step2, dst, step, width, height)
    CALL_IPP_BIN_21(ippiSub_32f_C1R)
    (vBinOp32<float, cv::OpSub<float>, IF_SIMD(VSub<float>)>(src1, step1, src2, step2, dst, step, width, height));
}

void sub64f( const double* src1, size_t step1,
                    const double* src2, size_t step2,
                    double* dst, size_t step, int width, int height, void* )
{
    CALL_HAL(sub64f, cv_hal_sub64f, src1, step1, src2, step2, dst, step, width, height)
    vBinOp64<double, cv::OpSub<double>, IF_SIMD(VSub<double>)>(src1, step1, src2, step2, dst, step, width, height);
}

//=======================================

#if (ARITHM_USE_IPP == 1)
#define CALL_IPP_MIN_MAX(fun, type) \
    CV_IPP_CHECK() \
    { \
        type* s1 = (type*)src1; \
        type* s2 = (type*)src2; \
        type* d  = dst; \
        fixSteps(width, height, sizeof(dst[0]), step1, step2, step); \
        int i = 0; \
        for(; i < height; i++) \
        { \
            if (0 > CV_INSTRUMENT_FUN_IPP(fun, s1, s2, d, width)) \
                break; \
            s1 = (type*)((uchar*)s1 + step1); \
            s2 = (type*)((uchar*)s2 + step2); \
            d  = (type*)((uchar*)d + step); \
        } \
        if (i == height) \
        { \
            CV_IMPL_ADD(CV_IMPL_IPP); \
            return; \
        } \
        setIppErrorStatus(); \
    }
#else
#define CALL_IPP_MIN_MAX(fun, type)
#endif

//=======================================
// Max
//=======================================

void max8u( const uchar* src1, size_t step1,
                   const uchar* src2, size_t step2,
                   uchar* dst, size_t step, int width, int height, void* )
{
    CALL_HAL(max8u, cv_hal_max8u, src1, step1, src2, step2, dst, step, width, height)
    CALL_IPP_MIN_MAX(ippsMaxEvery_8u, uchar)
    vBinOp<uchar, cv::OpMax<uchar>, IF_SIMD(VMax<uchar>)>(src1, step1, src2, step2, dst, step, width, height);
}

void max8s( const schar* src1, size_t step1,
                   const schar* src2, size_t step2,
                   schar* dst, size_t step, int width, int height, void* )
{
    CALL_HAL(max8s, cv_hal_max8s, src1, step1, src2, step2, dst, step, width, height)
    vBinOp<schar, cv::OpMax<schar>, IF_SIMD(VMax<schar>)>(src1, step1, src2, step2, dst, step, width, height);
}

void max16u( const ushort* src1, size_t step1,
                    const ushort* src2, size_t step2,
                    ushort* dst, size_t step, int width, int height, void* )
{
    CALL_HAL(max16u, cv_hal_max16u, src1, step1, src2, step2, dst, step, width, height)
    CALL_IPP_MIN_MAX(ippsMaxEvery_16u, ushort)
    vBinOp<ushort, cv::OpMax<ushort>, IF_SIMD(VMax<ushort>)>(src1, step1, src2, step2, dst, step, width, height);
}

void max16s( const short* src1, size_t step1,
                    const short* src2, size_t step2,
                    short* dst, size_t step, int width, int height, void* )
{
    CALL_HAL(max16s, cv_hal_max16s, src1, step1, src2, step2, dst, step, width, height)
    vBinOp<short, cv::OpMax<short>, IF_SIMD(VMax<short>)>(src1, step1, src2, step2, dst, step, width, height);
}

void max32s( const int* src1, size_t step1,
                    const int* src2, size_t step2,
                    int* dst, size_t step, int width, int height, void* )
{
    CALL_HAL(max32s, cv_hal_max32s, src1, step1, src2, step2, dst, step, width, height)
    vBinOp32<int, cv::OpMax<int>, IF_SIMD(VMax<int>)>(src1, step1, src2, step2, dst, step, width, height);
}

void max32f( const float* src1, size_t step1,
                    const float* src2, size_t step2,
                    float* dst, size_t step, int width, int height, void* )
{
    CALL_HAL(max32f, cv_hal_max32f, src1, step1, src2, step2, dst, step, width, height)
    CALL_IPP_MIN_MAX(ippsMaxEvery_32f, float)
    vBinOp32<float, cv::OpMax<float>, IF_SIMD(VMax<float>)>(src1, step1, src2, step2, dst, step, width, height);
}

void max64f( const double* src1, size_t step1,
                    const double* src2, size_t step2,
                    double* dst, size_t step, int width, int height, void* )
{
    CALL_HAL(max64f, cv_hal_max64f, src1, step1, src2, step2, dst, step, width, height)
    CALL_IPP_MIN_MAX(ippsMaxEvery_64f, double)
    vBinOp64<double, cv::OpMax<double>, IF_SIMD(VMax<double>)>(src1, step1, src2, step2, dst, step, width, height);
}

//=======================================
// Min
//=======================================

void min8u( const uchar* src1, size_t step1,
                   const uchar* src2, size_t step2,
                   uchar* dst, size_t step, int width, int height, void* )
{
    CALL_HAL(min8u, cv_hal_min8u, src1, step1, src2, step2, dst, step, width, height)
    CALL_IPP_MIN_MAX(ippsMinEvery_8u, uchar)
    vBinOp<uchar, cv::OpMin<uchar>, IF_SIMD(VMin<uchar>)>(src1, step1, src2, step2, dst, step, width, height);
}

void min8s( const schar* src1, size_t step1,
                   const schar* src2, size_t step2,
                   schar* dst, size_t step, int width, int height, void* )
{
    CALL_HAL(min8s, cv_hal_min8s, src1, step1, src2, step2, dst, step, width, height)
    vBinOp<schar, cv::OpMin<schar>, IF_SIMD(VMin<schar>)>(src1, step1, src2, step2, dst, step, width, height);
}

void min16u( const ushort* src1, size_t step1,
                    const ushort* src2, size_t step2,
                    ushort* dst, size_t step, int width, int height, void* )
{
    CALL_HAL(min16u, cv_hal_min16u, src1, step1, src2, step2, dst, step, width, height)
    CALL_IPP_MIN_MAX(ippsMinEvery_16u, ushort)
    vBinOp<ushort, cv::OpMin<ushort>, IF_SIMD(VMin<ushort>)>(src1, step1, src2, step2, dst, step, width, height);
}

void min16s( const short* src1, size_t step1,
                    const short* src2, size_t step2,
                    short* dst, size_t step, int width, int height, void* )
{
    CALL_HAL(min16s, cv_hal_min16s, src1, step1, src2, step2, dst, step, width, height)
    vBinOp<short, cv::OpMin<short>, IF_SIMD(VMin<short>)>(src1, step1, src2, step2, dst, step, width, height);
}

void min32s( const int* src1, size_t step1,
                    const int* src2, size_t step2,
                    int* dst, size_t step, int width, int height, void* )
{
    CALL_HAL(min32s, cv_hal_min32s, src1, step1, src2, step2, dst, step, width, height)
    vBinOp32<int, cv::OpMin<int>, IF_SIMD(VMin<int>)>(src1, step1, src2, step2, dst, step, width, height);
}

void min32f( const float* src1, size_t step1,
                    const float* src2, size_t step2,
                    float* dst, size_t step, int width, int height, void* )
{
    CALL_HAL(min32f, cv_hal_min32f, src1, step1, src2, step2, dst, step, width, height)
    CALL_IPP_MIN_MAX(ippsMinEvery_32f, float)
    vBinOp32<float, cv::OpMin<float>, IF_SIMD(VMin<float>)>(src1, step1, src2, step2, dst, step, width, height);
}

void min64f( const double* src1, size_t step1,
                    const double* src2, size_t step2,
                    double* dst, size_t step, int width, int height, void* )
{
    CALL_HAL(min64f, cv_hal_min64f, src1, step1, src2, step2, dst, step, width, height)
    CALL_IPP_MIN_MAX(ippsMinEvery_64f, double)
    vBinOp64<double, cv::OpMin<double>, IF_SIMD(VMin<double>)>(src1, step1, src2, step2, dst, step, width, height);
}

//=======================================
// AbsDiff
//=======================================

void absdiff8u( const uchar* src1, size_t step1,
                       const uchar* src2, size_t step2,
                       uchar* dst, size_t step, int width, int height, void* )
{
    CALL_HAL(absdiff8u, cv_hal_absdiff8u, src1, step1, src2, step2, dst, step, width, height)
    CALL_IPP_BIN_12(ippiAbsDiff_8u_C1R)
    (vBinOp<uchar, cv::OpAbsDiff<uchar>, IF_SIMD(VAbsDiff<uchar>)>(src1, step1, src2, step2, dst, step, width, height));
}

void absdiff8s( const schar* src1, size_t step1,
                       const schar* src2, size_t step2,
                       schar* dst, size_t step, int width, int height, void* )
{
    CALL_HAL(absdiff8s, cv_hal_absdiff8s, src1, step1, src2, step2, dst, step, width, height)
    vBinOp<schar, cv::OpAbsDiff<schar>, IF_SIMD(VAbsDiff<schar>)>(src1, step1, src2, step2, dst, step, width, height);
}

void absdiff16u( const ushort* src1, size_t step1,
                        const ushort* src2, size_t step2,
                        ushort* dst, size_t step, int width, int height, void* )
{
    CALL_HAL(absdiff16u, cv_hal_absdiff16u, src1, step1, src2, step2, dst, step, width, height)
    CALL_IPP_BIN_12(ippiAbsDiff_16u_C1R)
    (vBinOp<ushort, cv::OpAbsDiff<ushort>, IF_SIMD(VAbsDiff<ushort>)>(src1, step1, src2, step2, dst, step, width, height));
}

void absdiff16s( const short* src1, size_t step1,
                        const short* src2, size_t step2,
                        short* dst, size_t step, int width, int height, void* )
{
    CALL_HAL(absdiff16s, cv_hal_absdiff16s, src1, step1, src2, step2, dst, step, width, height)
    vBinOp<short, cv::OpAbsDiff<short>, IF_SIMD(VAbsDiff<short>)>(src1, step1, src2, step2, dst, step, width, height);
}

void absdiff32s( const int* src1, size_t step1,
                        const int* src2, size_t step2,
                        int* dst, size_t step, int width, int height, void* )
{
    CALL_HAL(absdiff32s, cv_hal_absdiff32s, src1, step1, src2, step2, dst, step, width, height)
    vBinOp32<int, cv::OpAbsDiff<int>, IF_SIMD(VAbsDiff<int>)>(src1, step1, src2, step2, dst, step, width, height);
}

void absdiff32f( const float* src1, size_t step1,
                        const float* src2, size_t step2,
                        float* dst, size_t step, int width, int height, void* )
{
    CALL_HAL(absdiff32f, cv_hal_absdiff32f, src1, step1, src2, step2, dst, step, width, height)
    CALL_IPP_BIN_12(ippiAbsDiff_32f_C1R)
    (vBinOp32<float, cv::OpAbsDiff<float>, IF_SIMD(VAbsDiff<float>)>(src1, step1, src2, step2, dst, step, width, height));
}

void absdiff64f( const double* src1, size_t step1,
                        const double* src2, size_t step2,
                        double* dst, size_t step, int width, int height, void* )
{
    CALL_HAL(absdiff64f, cv_hal_absdiff64f, src1, step1, src2, step2, dst, step, width, height)
    vBinOp64<double, cv::OpAbsDiff<double>, IF_SIMD(VAbsDiff<double>)>(src1, step1, src2, step2, dst, step, width, height);
}

//=======================================
// Logical
//=======================================

#if (ARITHM_USE_IPP == 1)
#define CALL_IPP_UN(fun) \
    CV_IPP_CHECK() \
    { \
        fixSteps(width, height, sizeof(dst[0]), step1, step2, step); (void)src2; \
        if (0 <= CV_INSTRUMENT_FUN_IPP(fun, src1, (int)step1, dst, (int)step, ippiSize(width, height))) \
        { \
            CV_IMPL_ADD(CV_IMPL_IPP); \
            return; \
        } \
        setIppErrorStatus(); \
    }
#else
#define CALL_IPP_UN(fun)
#endif

void and8u( const uchar* src1, size_t step1,
                   const uchar* src2, size_t step2,
                   uchar* dst, size_t step, int width, int height, void* )
{
    CALL_HAL(and8u, cv_hal_and8u, src1, step1, src2, step2, dst, step, width, height)
    CALL_IPP_BIN_12(ippiAnd_8u_C1R)
    (vBinOp<uchar, cv::OpAnd<uchar>, IF_SIMD(VAnd<uchar>)>(src1, step1, src2, step2, dst, step, width, height));
}

void or8u( const uchar* src1, size_t step1,
                  const uchar* src2, size_t step2,
                  uchar* dst, size_t step, int width, int height, void* )
{
    CALL_HAL(or8u, cv_hal_or8u, src1, step1, src2, step2, dst, step, width, height)
    CALL_IPP_BIN_12(ippiOr_8u_C1R)
    (vBinOp<uchar, cv::OpOr<uchar>, IF_SIMD(VOr<uchar>)>(src1, step1, src2, step2, dst, step, width, height));
}

void xor8u( const uchar* src1, size_t step1,
                   const uchar* src2, size_t step2,
                   uchar* dst, size_t step, int width, int height, void* )
{
    CALL_HAL(xor8u, cv_hal_xor8u, src1, step1, src2, step2, dst, step, width, height)
    CALL_IPP_BIN_12(ippiXor_8u_C1R)
    (vBinOp<uchar, cv::OpXor<uchar>, IF_SIMD(VXor<uchar>)>(src1, step1, src2, step2, dst, step, width, height));
}

void not8u( const uchar* src1, size_t step1,
                   const uchar* src2, size_t step2,
                   uchar* dst, size_t step, int width, int height, void* )
{
    CALL_HAL(not8u, cv_hal_not8u, src1, step1, dst, step, width, height)
    CALL_IPP_UN(ippiNot_8u_C1R)
    (vBinOp<uchar, cv::OpNot<uchar>, IF_SIMD(VNot<uchar>)>(src1, step1, src2, step2, dst, step, width, height));
}

//=======================================

#if ARITHM_USE_IPP
inline static IppCmpOp convert_cmp(int _cmpop)
{
    return _cmpop == CMP_EQ ? ippCmpEq :
        _cmpop == CMP_GT ? ippCmpGreater :
        _cmpop == CMP_GE ? ippCmpGreaterEq :
        _cmpop == CMP_LT ? ippCmpLess :
        _cmpop == CMP_LE ? ippCmpLessEq :
        (IppCmpOp)-1;
}
#define CALL_IPP_CMP(fun) \
    CV_IPP_CHECK() \
    { \
        IppCmpOp op = convert_cmp(*(int *)_cmpop); \
        if( op  >= 0 ) \
        { \
            fixSteps(width, height, sizeof(dst[0]), step1, step2, step); \
            if (0 <= CV_INSTRUMENT_FUN_IPP(fun, src1, (int)step1, src2, (int)step2, dst, (int)step, ippiSize(width, height), op)) \
            { \
                CV_IMPL_ADD(CV_IMPL_IPP); \
                return; \
            } \
            setIppErrorStatus(); \
        } \
    }
#else
#define CALL_IPP_CMP(fun)
#endif

//=======================================
// Compare
//=======================================

void cmp8u(const uchar* src1, size_t step1, const uchar* src2, size_t step2,
                  uchar* dst, size_t step, int width, int height, void* _cmpop)
{
    CALL_HAL(cmp8u, cv_hal_cmp8u, src1, step1, src2, step2, dst, step, width, height, *(int*)_cmpop)
    CALL_IPP_CMP(ippiCompare_8u_C1R)
  //vz optimized  cmp_(src1, step1, src2, step2, dst, step, width, height, *(int*)_cmpop);
    int code = *(int*)_cmpop;
    step1 /= sizeof(src1[0]);
    step2 /= sizeof(src2[0]);
    if( code == CMP_GE || code == CMP_LT )
    {
        std::swap(src1, src2);
        std::swap(step1, step2);
        code = code == CMP_GE ? CMP_LE : CMP_GT;
    }

    if( code == CMP_GT || code == CMP_LE )
    {
        int m = code == CMP_GT ? 0 : 255;
        for( ; height--; src1 += step1, src2 += step2, dst += step )
        {
            int x =0;
#if CV_SIMD128
            if( hasSIMD128() )
            {
                v_uint8x16 mask = v_setall_u8((uchar)m);

                for( ; x <= width - v_uint8x16::nlanes; x += v_uint8x16::nlanes )
                {
                    v_store(dst + x, (v_load(src1 + x) > v_load(src2 + x)) ^ mask);
                }
            }
#endif

            for( ; x < width; x++ ){
                dst[x] = (uchar)(-(src1[x] > src2[x]) ^ m);
            }
        }
    }
    else if( code == CMP_EQ || code == CMP_NE )
    {
        int m = code == CMP_EQ ? 0 : 255;
        for( ; height--; src1 += step1, src2 += step2, dst += step )
        {
            int x = 0;
#if CV_SIMD128
            if( hasSIMD128() )
            {
                v_uint8x16 mask = v_setall_u8((uchar)m);

                for( ; x <= width - v_uint8x16::nlanes; x += v_uint8x16::nlanes )
                {
                    v_store(dst+x, (v_load(src1+x) == v_load(src2+x)) ^ mask);
                }
            }
#endif
           for( ; x < width; x++ )
                dst[x] = (uchar)(-(src1[x] == src2[x]) ^ m);
        }
    }
}

void cmp8s(const schar* src1, size_t step1, const schar* src2, size_t step2,
                  uchar* dst, size_t step, int width, int height, void* _cmpop)
{
    CALL_HAL(cmp8s, cv_hal_cmp8s, src1, step1, src2, step2, dst, step, width, height, *(int*)_cmpop)
    cmp_(src1, step1, src2, step2, dst, step, width, height, *(int*)_cmpop);
}

void cmp16u(const ushort* src1, size_t step1, const ushort* src2, size_t step2,
                  uchar* dst, size_t step, int width, int height, void* _cmpop)
{
    CALL_HAL(cmp16u, cv_hal_cmp16u, src1, step1, src2, step2, dst, step, width, height, *(int*)_cmpop)
    CALL_IPP_CMP(ippiCompare_16u_C1R)
    cmp_(src1, step1, src2, step2, dst, step, width, height, *(int*)_cmpop);
}

void cmp16s(const short* src1, size_t step1, const short* src2, size_t step2,
                  uchar* dst, size_t step, int width, int height, void* _cmpop)
{
    CALL_HAL(cmp16s, cv_hal_cmp16s, src1, step1, src2, step2, dst, step, width, height, *(int*)_cmpop)
    CALL_IPP_CMP(ippiCompare_16s_C1R)
   //vz optimized cmp_(src1, step1, src2, step2, dst, step, width, height, *(int*)_cmpop);

    int code = *(int*)_cmpop;
    step1 /= sizeof(src1[0]);
    step2 /= sizeof(src2[0]);
    if( code == CMP_GE || code == CMP_LT )
    {
        std::swap(src1, src2);
        std::swap(step1, step2);
        code = code == CMP_GE ? CMP_LE : CMP_GT;
    }

    if( code == CMP_GT || code == CMP_LE )
    {
        int m = code == CMP_GT ? 0 : 255;
        for( ; height--; src1 += step1, src2 += step2, dst += step )
        {
            int x =0;
#if CV_SIMD128
            if( hasSIMD128() )
            {
                v_uint8x16 mask = v_setall_u8((uchar)m);
                const int dWidth = v_uint8x16::nlanes;

                for( ; x <= width - dWidth; x += dWidth )
                {
                    v_int16x8 in1 = v_load(src1 + x);
                    v_int16x8 in2 = v_load(src2 + x);
                    v_uint16x8 t1 = v_reinterpret_as_u16(in1 > in2);

                    in1 = v_load(src1 + x + v_uint16x8::nlanes);
                    in2 = v_load(src2 + x + v_uint16x8::nlanes);
                    v_uint16x8 t2 = v_reinterpret_as_u16(in1 > in2);

                    v_store(dst+x, (v_pack(t1, t2)) ^ mask);
                }
            }
#endif
            for( ; x < width; x++ ){
                 dst[x] = (uchar)(-(src1[x] > src2[x]) ^ m);
            }
        }
    }
    else if( code == CMP_EQ || code == CMP_NE )
    {
        int m = code == CMP_EQ ? 0 : 255;
        for( ; height--; src1 += step1, src2 += step2, dst += step )
        {
            int x = 0;
#if CV_SIMD128
            if( hasSIMD128() )
            {
                v_uint8x16 mask = v_setall_u8((uchar)m);
                const int dWidth = v_uint8x16::nlanes;

                for( ; x <= width - dWidth; x += dWidth )
                {
                    v_int16x8 in1 = v_load(src1 + x);
                    v_int16x8 in2 = v_load(src2 + x);
                    v_uint16x8 t1 = v_reinterpret_as_u16(in1 == in2);

                    in1 = v_load(src1 + x + 8);
                    in2 = v_load(src2 + x + 8);
                    v_uint16x8 t2 = v_reinterpret_as_u16(in1 == in2);

                    v_store(dst+x, (v_pack(t1, t2)^ mask));
                }
            }
#endif
            for( ; x < width; x++ )
                dst[x] = (uchar)(-(src1[x] == src2[x]) ^ m);
        }
    }
}

void cmp32s(const int* src1, size_t step1, const int* src2, size_t step2,
                   uchar* dst, size_t step, int width, int height, void* _cmpop)
{
    CALL_HAL(cmp32s, cv_hal_cmp32s, src1, step1, src2, step2, dst, step, width, height, *(int*)_cmpop)
    cmp_(src1, step1, src2, step2, dst, step, width, height, *(int*)_cmpop);
}

void cmp32f(const float* src1, size_t step1, const float* src2, size_t step2,
                  uchar* dst, size_t step, int width, int height, void* _cmpop)
{
    CALL_HAL(cmp32f, cv_hal_cmp32f, src1, step1, src2, step2, dst, step, width, height, *(int*)_cmpop)
    CALL_IPP_CMP(ippiCompare_32f_C1R)
    cmp_(src1, step1, src2, step2, dst, step, width, height, *(int*)_cmpop);
}

void cmp64f(const double* src1, size_t step1, const double* src2, size_t step2,
                  uchar* dst, size_t step, int width, int height, void* _cmpop)
{
    CALL_HAL(cmp64f, cv_hal_cmp64f, src1, step1, src2, step2, dst, step, width, height, *(int*)_cmpop)
    cmp_(src1, step1, src2, step2, dst, step, width, height, *(int*)_cmpop);
}

//=======================================

#if defined HAVE_IPP
#define CALL_IPP_MUL(fun) \
    CV_IPP_CHECK() \
    { \
        if (std::fabs(fscale - 1) <= FLT_EPSILON) \
        { \
            if (CV_INSTRUMENT_FUN_IPP(fun, src1, (int)step1, src2, (int)step2, dst, (int)step, ippiSize(width, height), 0) >= 0) \
            { \
                CV_IMPL_ADD(CV_IMPL_IPP); \
                return; \
            } \
            setIppErrorStatus(); \
        } \
    }

#define CALL_IPP_MUL_2(fun) \
    CV_IPP_CHECK() \
    { \
        if (std::fabs(fscale - 1) <= FLT_EPSILON) \
        { \
            if (CV_INSTRUMENT_FUN_IPP(fun, src1, (int)step1, src2, (int)step2, dst, (int)step, ippiSize(width, height)) >= 0) \
            { \
                CV_IMPL_ADD(CV_IMPL_IPP); \
                return; \
            } \
            setIppErrorStatus(); \
        } \
    }

#else
#define CALL_IPP_MUL(fun)
#define CALL_IPP_MUL_2(fun)
#endif

//=======================================
// Multilpy
//=======================================

void mul8u( const uchar* src1, size_t step1, const uchar* src2, size_t step2,
                   uchar* dst, size_t step, int width, int height, void* scale)
{
    CALL_HAL(mul8u, cv_hal_mul8u, src1, step1, src2, step2, dst, step, width, height, *(const double*)scale)
    float fscale = (float)*(const double*)scale;
    CALL_IPP_MUL(ippiMul_8u_C1RSfs)
    mul_(src1, step1, src2, step2, dst, step, width, height, fscale);
}

void mul8s( const schar* src1, size_t step1, const schar* src2, size_t step2,
                   schar* dst, size_t step, int width, int height, void* scale)
{
    CALL_HAL(mul8s, cv_hal_mul8s, src1, step1, src2, step2, dst, step, width, height, *(const double*)scale)
    mul_(src1, step1, src2, step2, dst, step, width, height, (float)*(const double*)scale);
}

void mul16u( const ushort* src1, size_t step1, const ushort* src2, size_t step2,
                    ushort* dst, size_t step, int width, int height, void* scale)
{
    CALL_HAL(mul16u, cv_hal_mul16u, src1, step1, src2, step2, dst, step, width, height, *(const double*)scale)
    float fscale = (float)*(const double*)scale;
    CALL_IPP_MUL(ippiMul_16u_C1RSfs)
    mul_(src1, step1, src2, step2, dst, step, width, height, fscale);
}

void mul16s( const short* src1, size_t step1, const short* src2, size_t step2,
                    short* dst, size_t step, int width, int height, void* scale)
{
    CALL_HAL(mul16s, cv_hal_mul16s, src1, step1, src2, step2, dst, step, width, height, *(const double*)scale)
    float fscale = (float)*(const double*)scale;
    CALL_IPP_MUL(ippiMul_16s_C1RSfs)
    mul_(src1, step1, src2, step2, dst, step, width, height, fscale);
}

void mul32s( const int* src1, size_t step1, const int* src2, size_t step2,
                    int* dst, size_t step, int width, int height, void* scale)
{
    CALL_HAL(mul32s, cv_hal_mul32s, src1, step1, src2, step2, dst, step, width, height, *(const double*)scale)
    mul_(src1, step1, src2, step2, dst, step, width, height, *(const double*)scale);
}

void mul32f( const float* src1, size_t step1, const float* src2, size_t step2,
                    float* dst, size_t step, int width, int height, void* scale)
{
    CALL_HAL(mul32f, cv_hal_mul32f, src1, step1, src2, step2, dst, step, width, height, *(const double*)scale)
    float fscale = (float)*(const double*)scale;
    CALL_IPP_MUL_2(ippiMul_32f_C1R)
    mul_(src1, step1, src2, step2, dst, step, width, height, fscale);
}

void mul64f( const double* src1, size_t step1, const double* src2, size_t step2,
                    double* dst, size_t step, int width, int height, void* scale)
{
    CALL_HAL(mul64f, cv_hal_mul64f, src1, step1, src2, step2, dst, step, width, height, *(const double*)scale)
    mul_(src1, step1, src2, step2, dst, step, width, height, *(const double*)scale);
}

//=======================================
// Divide
//=======================================

void div8u( const uchar* src1, size_t step1, const uchar* src2, size_t step2,
                   uchar* dst, size_t step, int width, int height, void* scale)
{
    CALL_HAL(div8u, cv_hal_div8u, src1, step1, src2, step2, dst, step, width, height, *(const double*)scale)
    if( src1 )
        div_i(src1, step1, src2, step2, dst, step, width, height, *(const double*)scale);
    else
        recip_i(src2, step2, dst, step, width, height, *(const double*)scale);
}

void div8s( const schar* src1, size_t step1, const schar* src2, size_t step2,
                  schar* dst, size_t step, int width, int height, void* scale)
{
    CALL_HAL(div8s, cv_hal_div8s, src1, step1, src2, step2, dst, step, width, height, *(const double*)scale)
    div_i(src1, step1, src2, step2, dst, step, width, height, *(const double*)scale);
}

void div16u( const ushort* src1, size_t step1, const ushort* src2, size_t step2,
                    ushort* dst, size_t step, int width, int height, void* scale)
{
    CALL_HAL(div16u, cv_hal_div16u, src1, step1, src2, step2, dst, step, width, height, *(const double*)scale)
    div_i(src1, step1, src2, step2, dst, step, width, height, *(const double*)scale);
}

void div16s( const short* src1, size_t step1, const short* src2, size_t step2,
                    short* dst, size_t step, int width, int height, void* scale)
{
    CALL_HAL(div16s, cv_hal_div16s, src1, step1, src2, step2, dst, step, width, height, *(const double*)scale)
    div_i(src1, step1, src2, step2, dst, step, width, height, *(const double*)scale);
}

void div32s( const int* src1, size_t step1, const int* src2, size_t step2,
                    int* dst, size_t step, int width, int height, void* scale)
{
    CALL_HAL(div32s, cv_hal_div32s, src1, step1, src2, step2, dst, step, width, height, *(const double*)scale)
    div_i(src1, step1, src2, step2, dst, step, width, height, *(const double*)scale);
}

void div32f( const float* src1, size_t step1, const float* src2, size_t step2,
                    float* dst, size_t step, int width, int height, void* scale)
{
    CALL_HAL(div32f, cv_hal_div32f, src1, step1, src2, step2, dst, step, width, height, *(const double*)scale)
    div_f(src1, step1, src2, step2, dst, step, width, height, *(const double*)scale);
}

void div64f( const double* src1, size_t step1, const double* src2, size_t step2,
                    double* dst, size_t step, int width, int height, void* scale)
{
    CALL_HAL(div64f, cv_hal_div64f, src1, step1, src2, step2, dst, step, width, height, *(const double*)scale)
    div_f(src1, step1, src2, step2, dst, step, width, height, *(const double*)scale);
}

//=======================================
// Reciprocial
//=======================================

void recip8u( const uchar*, size_t, const uchar* src2, size_t step2,
                  uchar* dst, size_t step, int width, int height, void* scale)
{
    CALL_HAL(recip8u, cv_hal_recip8u, src2, step2, dst, step, width, height, *(const double*)scale)
    recip_i(src2, step2, dst, step, width, height, *(const double*)scale);
}

void recip8s( const schar*, size_t, const schar* src2, size_t step2,
                  schar* dst, size_t step, int width, int height, void* scale)
{
    CALL_HAL(recip8s, cv_hal_recip8s, src2, step2, dst, step, width, height, *(const double*)scale)
    recip_i(src2, step2, dst, step, width, height, *(const double*)scale);
}

void recip16u( const ushort*, size_t, const ushort* src2, size_t step2,
                   ushort* dst, size_t step, int width, int height, void* scale)
{
    CALL_HAL(recip16u, cv_hal_recip16u, src2, step2, dst, step, width, height, *(const double*)scale)
    recip_i(src2, step2, dst, step, width, height, *(const double*)scale);
}

void recip16s( const short*, size_t, const short* src2, size_t step2,
                   short* dst, size_t step, int width, int height, void* scale)
{
    CALL_HAL(recip16s, cv_hal_recip16s, src2, step2, dst, step, width, height, *(const double*)scale)
    recip_i(src2, step2, dst, step, width, height, *(const double*)scale);
}

void recip32s( const int*, size_t, const int* src2, size_t step2,
                   int* dst, size_t step, int width, int height, void* scale)
{
    CALL_HAL(recip32s, cv_hal_recip32s, src2, step2, dst, step, width, height, *(const double*)scale)
    recip_i(src2, step2, dst, step, width, height, *(const double*)scale);
}

void recip32f( const float*, size_t, const float* src2, size_t step2,
                   float* dst, size_t step, int width, int height, void* scale)
{
    CALL_HAL(recip32f, cv_hal_recip32f, src2, step2, dst, step, width, height, *(const double*)scale)
    recip_f(src2, step2, dst, step, width, height, *(const double*)scale);
}

void recip64f( const double*, size_t, const double* src2, size_t step2,
                   double* dst, size_t step, int width, int height, void* scale)
{
    CALL_HAL(recip64f, cv_hal_recip64f, src2, step2, dst, step, width, height, *(const double*)scale)
    recip_f(src2, step2, dst, step, width, height, *(const double*)scale);
}

//=======================================
// Add weighted
//=======================================

void
addWeighted8u( const uchar* src1, size_t step1,
               const uchar* src2, size_t step2,
               uchar* dst, size_t step, int width, int height,
               void* scalars )
{
    CALL_HAL(addWeighted8u, cv_hal_addWeighted8u, src1, step1, src2, step2, dst, step, width, height, (const double*)scalars)
    const double* scalars_ = (const double*)scalars;
    float alpha = (float)scalars_[0], beta = (float)scalars_[1], gamma = (float)scalars_[2];

    for( ; height--; src1 += step1, src2 += step2, dst += step )
    {
        int x = 0;

#if CV_SIMD128
        if( hasSIMD128() )
        {
            v_float32x4 g = v_setall_f32(gamma);
            v_float32x4 a = v_setall_f32(alpha);
            v_float32x4 b = v_setall_f32(beta);

            for( ; x <= width - v_uint16x8::nlanes; x += v_uint16x8::nlanes )
            {
                v_uint16x8 in1_16 = v_load_expand(src1 + x);
                v_int32x4 in1_32_l, in1_32_h;
                v_expand(v_reinterpret_as_s16(in1_16), in1_32_l, in1_32_h);
                v_float32x4 in1_f_l = v_cvt_f32(in1_32_l);
                v_float32x4 in1_f_h = v_cvt_f32(in1_32_h);

                v_uint16x8 in2_16 = v_load_expand(src2 + x);
                v_int32x4 in2_32_l, in2_32_h;
                v_expand(v_reinterpret_as_s16(in2_16), in2_32_l, in2_32_h);
                v_float32x4 in2_f_l = v_cvt_f32(in2_32_l);
                v_float32x4 in2_f_h = v_cvt_f32(in2_32_h);

                v_int32x4 out_l = v_round(in1_f_l * a + in2_f_l * b + g);
                v_int32x4 out_h = v_round(in1_f_h * a + in2_f_h * b + g);

                v_int16x8 out_16 = v_pack(out_l, out_h);
                v_pack_u_store(dst + x, out_16);
            }
        }
#endif
        #if CV_ENABLE_UNROLLED
        for( ; x <= width - 4; x += 4 )
        {
            float t0, t1;
            t0 = CV_8TO32F(src1[x])*alpha + CV_8TO32F(src2[x])*beta + gamma;
            t1 = CV_8TO32F(src1[x+1])*alpha + CV_8TO32F(src2[x+1])*beta + gamma;

            dst[x] = saturate_cast<uchar>(t0);
            dst[x+1] = saturate_cast<uchar>(t1);

            t0 = CV_8TO32F(src1[x+2])*alpha + CV_8TO32F(src2[x+2])*beta + gamma;
            t1 = CV_8TO32F(src1[x+3])*alpha + CV_8TO32F(src2[x+3])*beta + gamma;

            dst[x+2] = saturate_cast<uchar>(t0);
            dst[x+3] = saturate_cast<uchar>(t1);
        }
        #endif

        for( ; x < width; x++ )
        {
            float t0 = CV_8TO32F(src1[x])*alpha + CV_8TO32F(src2[x])*beta + gamma;
            dst[x] = saturate_cast<uchar>(t0);
        }
    }
}

void addWeighted8s( const schar* src1, size_t step1, const schar* src2, size_t step2,
                           schar* dst, size_t step, int width, int height, void* scalars )
{
    CALL_HAL(addWeighted8s, cv_hal_addWeighted8s, src1, step1, src2, step2, dst, step, width, height, (const double*)scalars)
    addWeighted_<schar, float>(src1, step1, src2, step2, dst, step, width, height, scalars);
}

void addWeighted16u( const ushort* src1, size_t step1, const ushort* src2, size_t step2,
                            ushort* dst, size_t step, int width, int height, void* scalars )
{
    CALL_HAL(addWeighted16u, cv_hal_addWeighted16u, src1, step1, src2, step2, dst, step, width, height, (const double*)scalars)
    addWeighted_<ushort, float>(src1, step1, src2, step2, dst, step, width, height, scalars);
}

void addWeighted16s( const short* src1, size_t step1, const short* src2, size_t step2,
                            short* dst, size_t step, int width, int height, void* scalars )
{
    CALL_HAL(addWeighted16s, cv_hal_addWeighted16s, src1, step1, src2, step2, dst, step, width, height, (const double*)scalars)
    addWeighted_<short, float>(src1, step1, src2, step2, dst, step, width, height, scalars);
}

void addWeighted32s( const int* src1, size_t step1, const int* src2, size_t step2,
                            int* dst, size_t step, int width, int height, void* scalars )
{
    CALL_HAL(addWeighted32s, cv_hal_addWeighted32s, src1, step1, src2, step2, dst, step, width, height, (const double*)scalars)
    addWeighted_<int, double>(src1, step1, src2, step2, dst, step, width, height, scalars);
}

void addWeighted32f( const float* src1, size_t step1, const float* src2, size_t step2,
                            float* dst, size_t step, int width, int height, void* scalars )
{
    CALL_HAL(addWeighted32f, cv_hal_addWeighted32f, src1, step1, src2, step2, dst, step, width, height, (const double*)scalars)
    addWeighted_<float, double>(src1, step1, src2, step2, dst, step, width, height, scalars);
}

void addWeighted64f( const double* src1, size_t step1, const double* src2, size_t step2,
                            double* dst, size_t step, int width, int height, void* scalars )
{
    CALL_HAL(addWeighted64f, cv_hal_addWeighted64f, src1, step1, src2, step2, dst, step, width, height, (const double*)scalars)
    addWeighted_<double, double>(src1, step1, src2, step2, dst, step, width, height, scalars);
}

}} // cv::hal::

/* End of file. */<|MERGE_RESOLUTION|>--- conflicted
+++ resolved
@@ -270,11 +270,7 @@
     if( !haveScalar )
     {
         const Mat* arrays[] = { &src1, &src2, &dst, &mask, 0 };
-<<<<<<< HEAD
-        uchar* ptrs[4]{};
-=======
         uchar* ptrs[4] = {};
->>>>>>> 351ee2e3
 
         NAryMatIterator it(arrays, ptrs);
         size_t total = it.size, blocksize = total;
@@ -310,11 +306,7 @@
     else
     {
         const Mat* arrays[] = { &src1, &dst, &mask, 0 };
-<<<<<<< HEAD
-        uchar* ptrs[3]{};
-=======
         uchar* ptrs[3] = {};
->>>>>>> 351ee2e3
 
         NAryMatIterator it(arrays, ptrs);
         size_t total = it.size, blocksize = std::min(total, blocksize0);
@@ -753,11 +745,7 @@
     if( !haveScalar )
     {
         const Mat* arrays[] = { &src1, &src2, &dst, &mask, 0 };
-<<<<<<< HEAD
-        uchar* ptrs[4]{};
-=======
         uchar* ptrs[4] = {};
->>>>>>> 351ee2e3
 
         NAryMatIterator it(arrays, ptrs);
         size_t total = it.size, blocksize = total;
@@ -824,11 +812,7 @@
     else
     {
         const Mat* arrays[] = { &src1, &dst, &mask, 0 };
-<<<<<<< HEAD
-        uchar* ptrs[3]{};
-=======
         uchar* ptrs[3] = {};
->>>>>>> 351ee2e3
 
         NAryMatIterator it(arrays, ptrs);
         size_t total = it.size, blocksize = std::min(total, blocksize0);
@@ -1256,11 +1240,7 @@
     if( !haveScalar )
     {
         const Mat* arrays[] = { &src1, &src2, &dst, 0 };
-<<<<<<< HEAD
-        uchar* ptrs[3]{};
-=======
         uchar* ptrs[3] = {};
->>>>>>> 351ee2e3
 
         NAryMatIterator it(arrays, ptrs);
         size_t total = it.size;
@@ -1271,11 +1251,7 @@
     else
     {
         const Mat* arrays[] = { &src1, &dst, 0 };
-<<<<<<< HEAD
-        uchar* ptrs[2]{};
-=======
         uchar* ptrs[2] = {};
->>>>>>> 351ee2e3
 
         NAryMatIterator it(arrays, ptrs);
         size_t total = it.size, blocksize = std::min(total, blocksize0);
@@ -1772,11 +1748,7 @@
 
     const Mat* arrays_sc[] = { &src, &dst, 0 };
     const Mat* arrays_nosc[] = { &src, &dst, &lb, &ub, 0 };
-<<<<<<< HEAD
-    uchar* ptrs[4]{};
-=======
     uchar* ptrs[4] = {};
->>>>>>> 351ee2e3
 
     NAryMatIterator it(lbScalar && ubScalar ? arrays_sc : arrays_nosc, ptrs);
     size_t total = it.size, blocksize = std::min(total, blocksize0);
