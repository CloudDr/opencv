/*M///////////////////////////////////////////////////////////////////////////////////////
//
//  IMPORTANT: READ BEFORE DOWNLOADING, COPYING, INSTALLING OR USING.
//
//  By downloading, copying, installing or using the software you agree to this license.
//  If you do not agree to this license, do not download, install,
//  copy or use the software.
//
//
//                           License Agreement
//                For Open Source Computer Vision Library
//
// Copyright (C) 2014, Itseez Inc., all rights reserved.
// Third party copyrights are property of their respective owners.
//
// Redistribution and use in source and binary forms, with or without modification,
// are permitted provided that the following conditions are met:
//
//   * Redistribution's of source code must retain the above copyright notice,
//     this list of conditions and the following disclaimer.
//
//   * Redistribution's in binary form must reproduce the above copyright notice,
//     this list of conditions and the following disclaimer in the documentation
//     and/or other materials provided with the distribution.
//
//   * The name of the copyright holders may not be used to endorse or promote products
//     derived from this software without specific prior written permission.
//
// This software is provided by the copyright holders and contributors "as is" and
// any express or implied warranties, including, but not limited to, the implied
// warranties of merchantability and fitness for a particular purpose are disclaimed.
// In no event shall the Intel Corporation or contributors be liable for any direct,
// indirect, incidental, special, exemplary, or consequential damages
// (including, but not limited to, procurement of substitute goods or services;
// loss of use, data, or profits; or business interruption) however caused
// and on any theory of liability, whether in contract, strict liability,
// or tort (including negligence or otherwise) arising in any way out of
// the use of this software, even if advised of the possibility of such damage.
//
//M*/

#include "precomp.hpp"
#include "opencl_kernels_core.hpp"
#include "umatrix.hpp"

#include <opencv2/core/utils/tls.hpp>

///////////////////////////////// UMat implementation ///////////////////////////////

namespace cv {

// forward decls, implementation is below in this file
void setSize(UMat& m, int _dims, const int* _sz, const size_t* _steps,
             bool autoSteps = false);

void updateContinuityFlag(UMat& m);
void finalizeHdr(UMat& m);

// it should be a prime number for the best hash function
enum { UMAT_NLOCKS = 31 };
static Mutex umatLocks[UMAT_NLOCKS];

UMatData::UMatData(const MatAllocator* allocator)
{
    prevAllocator = currAllocator = allocator;
    urefcount = refcount = mapcount = 0;
    data = origdata = 0;
    size = 0;
    flags = static_cast<UMatData::MemoryFlag>(0);
    handle = 0;
    userdata = 0;
    allocatorFlags_ = 0;
    originalUMatData = NULL;
}

UMatData::~UMatData()
{
    prevAllocator = currAllocator = 0;
    urefcount = refcount = 0;
    CV_Assert(mapcount == 0);
    data = origdata = 0;
    size = 0;
<<<<<<< HEAD
    flags = static_cast<UMatData::MemoryFlag>(0);
=======
    bool isAsyncCleanup = !!(flags & UMatData::ASYNC_CLEANUP);
    flags = 0;
>>>>>>> f53ff0d0
    handle = 0;
    userdata = 0;
    allocatorFlags_ = 0;
    if (originalUMatData)
    {
        bool showWarn = false;
        UMatData* u = originalUMatData;
        bool zero_Ref = CV_XADD(&(u->refcount), -1) == 1;
        if (zero_Ref)
        {
            // simulate Mat::deallocate
            if (u->mapcount != 0)
            {
                (u->currAllocator ? u->currAllocator : /* TODO allocator ? allocator :*/ Mat::getDefaultAllocator())->unmap(u);
            }
            else
            {
                // we don't do "map", so we can't do "unmap"
            }
        }
        bool zero_URef = CV_XADD(&(u->urefcount), -1) == 1;
        if (zero_Ref && !zero_URef)
            showWarn = true;
        if (zero_Ref && zero_URef) // oops, we need to free resources
        {
            showWarn = !isAsyncCleanup;
            // simulate UMat::deallocate
            u->currAllocator->deallocate(u);
        }
#ifndef NDEBUG
        if (showWarn)
        {
            static int warn_message_showed = 0;
            if (warn_message_showed++ < 100)
            {
                fflush(stdout);
                fprintf(stderr, "\n! OPENCV warning: getUMat()/getMat() call chain possible problem."
                                "\n!                 Base object is dead, while nested/derived object is still alive or processed."
                                "\n!                 Please check lifetime of UMat/Mat objects!\n");
                fflush(stderr);
            }
        }
#else
        CV_UNUSED(showWarn);
#endif
        originalUMatData = NULL;
    }
}

static size_t getUMatDataLockIndex(const UMatData* u)
{
    size_t idx = ((size_t)(void*)u) % UMAT_NLOCKS;
    return idx;
}

void UMatData::lock()
{
    size_t idx = getUMatDataLockIndex(this);
    //printf("%d lock(%d)\n", cv::utils::getThreadID(), (int)idx);
    umatLocks[idx].lock();
}

void UMatData::unlock()
{
    size_t idx = getUMatDataLockIndex(this);
    //printf("%d unlock(%d)\n", cv::utils::getThreadID(), (int)idx);
    umatLocks[idx].unlock();
}


// Do not allow several lock() calls with different UMatData objects.
struct UMatDataAutoLocker
{
    int usage_count;
    UMatData* locked_objects[2];
    UMatDataAutoLocker() : usage_count(0) { locked_objects[0] = NULL; locked_objects[1] = NULL; }

    void lock(UMatData*& u1)
    {
        bool locked_1 = (u1 == locked_objects[0] || u1 == locked_objects[1]);
        if (locked_1)
        {
            u1 = NULL;
            return;
        }
        CV_Assert(usage_count == 0);  // UMatDataAutoLock can't be used multiple times from the same thread
        usage_count = 1;
        locked_objects[0] = u1;
        u1->lock();
    }
    void lock(UMatData*& u1, UMatData*& u2)
    {
        bool locked_1 = (u1 == locked_objects[0] || u1 == locked_objects[1]);
        bool locked_2 = (u2 == locked_objects[0] || u2 == locked_objects[1]);
        if (locked_1)
            u1 = NULL;
        if (locked_2)
            u2 = NULL;
        if (locked_1 && locked_2)
            return;
        CV_Assert(usage_count == 0);  // UMatDataAutoLock can't be used multiple times from the same thread
        usage_count = 1;
        locked_objects[0] = u1;
        locked_objects[1] = u2;
        if (u1)
            u1->lock();
        if (u2)
            u2->lock();
    }
    void release(UMatData* u1, UMatData* u2)
    {
        if (u1 == NULL && u2 == NULL)
            return;
        CV_Assert(usage_count == 1);
        usage_count = 0;
        if (u1)
            u1->unlock();
        if (u2)
            u2->unlock();
        locked_objects[0] = NULL; locked_objects[1] = NULL;
    }
};
static TLSData<UMatDataAutoLocker>& getUMatDataAutoLockerTLS()
{
    CV_SINGLETON_LAZY_INIT_REF(TLSData<UMatDataAutoLocker>, new TLSData<UMatDataAutoLocker>());
}
static UMatDataAutoLocker& getUMatDataAutoLocker() { return getUMatDataAutoLockerTLS().getRef(); }


UMatDataAutoLock::UMatDataAutoLock(UMatData* u) : u1(u), u2(NULL)
{
    getUMatDataAutoLocker().lock(u1);
}
UMatDataAutoLock::UMatDataAutoLock(UMatData* u1_, UMatData* u2_) : u1(u1_), u2(u2_)
{
    if (getUMatDataLockIndex(u1) > getUMatDataLockIndex(u2))
    {
        std::swap(u1, u2);
    }
    getUMatDataAutoLocker().lock(u1, u2);
}
UMatDataAutoLock::~UMatDataAutoLock()
{
    getUMatDataAutoLocker().release(u1, u2);
}


MatAllocator* UMat::getStdAllocator()
{
#ifdef HAVE_OPENCL
    if (ocl::useOpenCL())
        return ocl::getOpenCLAllocator();
#endif
    return Mat::getDefaultAllocator();
}

void swap( UMat& a, UMat& b )
{
    std::swap(a.flags, b.flags);
    std::swap(a.dims, b.dims);
    std::swap(a.rows, b.rows);
    std::swap(a.cols, b.cols);
    std::swap(a.allocator, b.allocator);
    std::swap(a.u, b.u);
    std::swap(a.offset, b.offset);

    std::swap(a.size.p, b.size.p);
    std::swap(a.step.p, b.step.p);
    std::swap(a.step.buf[0], b.step.buf[0]);
    std::swap(a.step.buf[1], b.step.buf[1]);

    if( a.step.p == b.step.buf )
    {
        a.step.p = a.step.buf;
        a.size.p = &a.rows;
    }

    if( b.step.p == a.step.buf )
    {
        b.step.p = b.step.buf;
        b.size.p = &b.rows;
    }
}


void setSize( UMat& m, int _dims, const int* _sz,
                            const size_t* _steps, bool autoSteps )
{
    CV_Assert( 0 <= _dims && _dims <= CV_MAX_DIM );
    if( m.dims != _dims )
    {
        if( m.step.p != m.step.buf )
        {
            fastFree(m.step.p);
            m.step.p = m.step.buf;
            m.size.p = &m.rows;
        }
        if( _dims > 2 )
        {
            m.step.p = (size_t*)fastMalloc(_dims*sizeof(m.step.p[0]) + (_dims+1)*sizeof(m.size.p[0]));
            m.size.p = (int*)(m.step.p + _dims) + 1;
            m.size.p[-1] = _dims;
            m.rows = m.cols = -1;
        }
    }

    m.dims = _dims;
    if( !_sz )
        return;

    size_t esz = CV_ELEM_SIZE(m.flags), total = esz;
    int i;
    for( i = _dims-1; i >= 0; i-- )
    {
        int s = _sz[i];
        CV_Assert( s >= 0 );
        m.size.p[i] = s;

        if( _steps )
            m.step.p[i] = i < _dims-1 ? _steps[i] : esz;
        else if( autoSteps )
        {
            m.step.p[i] = total;
            int64 total1 = (int64)total*s;
            if( (uint64)total1 != (size_t)total1 )
                CV_Error( CV_StsOutOfRange, "The total matrix size does not fit to \"size_t\" type" );
            total = (size_t)total1;
        }
    }

    if( _dims == 1 )
    {
        m.dims = 2;
        m.cols = 1;
        m.step[1] = esz;
    }
}


void UMat::updateContinuityFlag()
{
    flags = cv::updateContinuityFlag(flags, dims, size.p, step.p);
}


void finalizeHdr(UMat& m)
{
    m.updateContinuityFlag();
    int d = m.dims;
    if( d > 2 )
        m.rows = m.cols = -1;
}


UMat Mat::getUMat(AccessFlag accessFlags, UMatUsageFlags usageFlags) const
{
    UMat hdr;
    if(!data)
        return hdr;
    if (data != datastart)
    {
        Size wholeSize;
        Point ofs;
        locateROI(wholeSize, ofs);
        Size sz(cols, rows);
        if (ofs.x != 0 || ofs.y != 0)
        {
            Mat src = *this;
            int dtop = ofs.y;
            int dbottom = wholeSize.height - src.rows - ofs.y;
            int dleft = ofs.x;
            int dright = wholeSize.width - src.cols - ofs.x;
            src.adjustROI(dtop, dbottom, dleft, dright);
            return src.getUMat(accessFlags, usageFlags)(cv::Rect(ofs.x, ofs.y, sz.width, sz.height));
        }
    }
    CV_Assert(data == datastart);

    accessFlags |= ACCESS_RW;
    UMatData* new_u = NULL;
    {
        MatAllocator *a = allocator, *a0 = getDefaultAllocator();
        if(!a)
            a = a0;
        new_u = a->allocate(dims, size.p, type(), data, step.p, accessFlags, usageFlags);
        new_u->originalUMatData = u;
    }
    bool allocated = false;
    try
    {
        allocated = UMat::getStdAllocator()->allocate(new_u, accessFlags, usageFlags);
    }
    catch (const cv::Exception& e)
    {
        fprintf(stderr, "Exception: %s\n", e.what());
    }
    if (!allocated)
    {
        allocated = getDefaultAllocator()->allocate(new_u, accessFlags, usageFlags);
        CV_Assert(allocated);
    }
    if (u != NULL)
    {
#ifdef HAVE_OPENCL
        if (ocl::useOpenCL() && new_u->currAllocator == ocl::getOpenCLAllocator())
        {
            CV_Assert(new_u->tempUMat());
        }
#endif
        CV_XADD(&(u->refcount), 1);
        CV_XADD(&(u->urefcount), 1);
    }
    hdr.flags = flags;
    setSize(hdr, dims, size.p, step.p);
    finalizeHdr(hdr);
    hdr.u = new_u;
    hdr.offset = 0; //data - datastart;
    hdr.addref();
    return hdr;
}

void UMat::create(int d, const int* _sizes, int _type, UMatUsageFlags _usageFlags)
{
    this->usageFlags = _usageFlags;

    int i;
    CV_Assert(0 <= d && d <= CV_MAX_DIM && _sizes);
    _type = CV_MAT_TYPE(_type);

    if( u && (d == dims || (d == 1 && dims <= 2)) && _type == type() )
    {
        if( d == 2 && rows == _sizes[0] && cols == _sizes[1] )
            return;
        for( i = 0; i < d; i++ )
            if( size[i] != _sizes[i] )
                break;
        if( i == d && (d > 1 || size[1] == 1))
            return;
    }

    int _sizes_backup[CV_MAX_DIM]; // #5991
    if (_sizes == (this->size.p))
    {
        for(i = 0; i < d; i++ )
            _sizes_backup[i] = _sizes[i];
        _sizes = _sizes_backup;
    }

    release();
    if( d == 0 )
        return;
    flags = (_type & CV_MAT_TYPE_MASK) | MAGIC_VAL;
    setSize(*this, d, _sizes, 0, true);
    offset = 0;

    if( total() > 0 )
    {
        MatAllocator *a = allocator, *a0 = getStdAllocator();
        if (!a)
        {
            a = a0;
            a0 = Mat::getDefaultAllocator();
        }
        try
        {
            u = a->allocate(dims, size, _type, 0, step.p, ACCESS_RW /* ignored */, usageFlags);
            CV_Assert(u != 0);
        }
        catch(...)
        {
            if(a != a0)
                u = a0->allocate(dims, size, _type, 0, step.p, ACCESS_RW /* ignored */, usageFlags);
            CV_Assert(u != 0);
        }
        CV_Assert( step[dims-1] == (size_t)CV_ELEM_SIZE(flags) );
    }

    finalizeHdr(*this);
    addref();
}

void UMat::create(const std::vector<int>& _sizes, int _type, UMatUsageFlags _usageFlags)
{
    create((int)_sizes.size(), _sizes.data(), _type, _usageFlags);
}

void UMat::copySize(const UMat& m)
{
    setSize(*this, m.dims, 0, 0);
    for( int i = 0; i < dims; i++ )
    {
        size[i] = m.size[i];
        step[i] = m.step[i];
    }
}


UMat::~UMat()
{
    release();
    if( step.p != step.buf )
        fastFree(step.p);
}

void UMat::deallocate()
{
    UMatData* u_ = u;
    u = NULL;
    u_->currAllocator->deallocate(u_);
}


UMat::UMat(const UMat& m, const Range& _rowRange, const Range& _colRange)
    : flags(MAGIC_VAL), dims(0), rows(0), cols(0), allocator(0), usageFlags(USAGE_DEFAULT), u(0), offset(0), size(&rows)
{
    CV_Assert( m.dims >= 2 );
    if( m.dims > 2 )
    {
        AutoBuffer<Range> rs(m.dims);
        rs[0] = _rowRange;
        rs[1] = _colRange;
        for( int i = 2; i < m.dims; i++ )
            rs[i] = Range::all();
        *this = m(rs.data());
        return;
    }

    *this = m;
    if( _rowRange != Range::all() && _rowRange != Range(0,rows) )
    {
        CV_Assert( 0 <= _rowRange.start && _rowRange.start <= _rowRange.end && _rowRange.end <= m.rows );
        rows = _rowRange.size();
        offset += step*_rowRange.start;
        flags |= SUBMATRIX_FLAG;
    }

    if( _colRange != Range::all() && _colRange != Range(0,cols) )
    {
        CV_Assert( 0 <= _colRange.start && _colRange.start <= _colRange.end && _colRange.end <= m.cols );
        cols = _colRange.size();
        offset += _colRange.start*elemSize();
        flags |= SUBMATRIX_FLAG;
    }

    updateContinuityFlag();

    if( rows <= 0 || cols <= 0 )
    {
        release();
        rows = cols = 0;
    }
}


UMat::UMat(const UMat& m, const Rect& roi)
    : flags(m.flags), dims(2), rows(roi.height), cols(roi.width),
    allocator(m.allocator), usageFlags(m.usageFlags), u(m.u), offset(m.offset + roi.y*m.step[0]), size(&rows)
{
    CV_Assert( m.dims <= 2 );

    size_t esz = CV_ELEM_SIZE(flags);
    offset += roi.x*esz;
    CV_Assert( 0 <= roi.x && 0 <= roi.width && roi.x + roi.width <= m.cols &&
              0 <= roi.y && 0 <= roi.height && roi.y + roi.height <= m.rows );
    if( u )
        CV_XADD(&(u->urefcount), 1);
    if( roi.width < m.cols || roi.height < m.rows )
        flags |= SUBMATRIX_FLAG;

    step[0] = m.step[0]; step[1] = esz;
    updateContinuityFlag();

    if( rows <= 0 || cols <= 0 )
    {
        release();
        rows = cols = 0;
    }
}


UMat::UMat(const UMat& m, const Range* ranges)
    : flags(MAGIC_VAL), dims(0), rows(0), cols(0), allocator(0), usageFlags(USAGE_DEFAULT), u(0), offset(0), size(&rows)
{
    int i, d = m.dims;

    CV_Assert(ranges);
    for( i = 0; i < d; i++ )
    {
        Range r = ranges[i];
        CV_Assert( r == Range::all() || (0 <= r.start && r.start < r.end && r.end <= m.size[i]) );
    }
    *this = m;
    for( i = 0; i < d; i++ )
    {
        Range r = ranges[i];
        if( r != Range::all() && r != Range(0, size.p[i]))
        {
            size.p[i] = r.end - r.start;
            offset += r.start*step.p[i];
            flags |= SUBMATRIX_FLAG;
        }
    }
    updateContinuityFlag();
}

UMat::UMat(const UMat& m, const std::vector<Range>& ranges)
    : flags(MAGIC_VAL), dims(0), rows(0), cols(0), allocator(0), usageFlags(USAGE_DEFAULT), u(0), offset(0), size(&rows)
{
    int i, d = m.dims;

    CV_Assert((int)ranges.size() == d);
    for (i = 0; i < d; i++)
    {
        Range r = ranges[i];
        CV_Assert(r == Range::all() || (0 <= r.start && r.start < r.end && r.end <= m.size[i]));
    }
    *this = m;
    for (i = 0; i < d; i++)
    {
        Range r = ranges[i];
        if (r != Range::all() && r != Range(0, size.p[i]))
        {
            size.p[i] = r.end - r.start;
            offset += r.start*step.p[i];
            flags |= SUBMATRIX_FLAG;
        }
    }
    updateContinuityFlag();
}

UMat UMat::diag(int d) const
{
    CV_Assert( dims <= 2 );
    UMat m = *this;
    size_t esz = elemSize();
    int len;

    if( d >= 0 )
    {
        len = std::min(cols - d, rows);
        m.offset += esz*d;
    }
    else
    {
        len = std::min(rows + d, cols);
        m.offset -= step[0]*d;
    }
    CV_DbgAssert( len > 0 );

    m.size[0] = m.rows = len;
    m.size[1] = m.cols = 1;
    m.step[0] += (len > 1 ? esz : 0);

    m.updateContinuityFlag();

    if( size() != Size(1,1) )
        m.flags |= SUBMATRIX_FLAG;

    return m;
}

void UMat::locateROI( Size& wholeSize, Point& ofs ) const
{
    CV_Assert( dims <= 2 && step[0] > 0 );
    size_t esz = elemSize(), minstep;
    ptrdiff_t delta1 = (ptrdiff_t)offset, delta2 = (ptrdiff_t)u->size;

    if( delta1 == 0 )
        ofs.x = ofs.y = 0;
    else
    {
        ofs.y = (int)(delta1/step[0]);
        ofs.x = (int)((delta1 - step[0]*ofs.y)/esz);
        CV_DbgAssert( offset == (size_t)(ofs.y*step[0] + ofs.x*esz) );
    }
    minstep = (ofs.x + cols)*esz;
    wholeSize.height = (int)((delta2 - minstep)/step[0] + 1);
    wholeSize.height = std::max(wholeSize.height, ofs.y + rows);
    wholeSize.width = (int)((delta2 - step*(wholeSize.height-1))/esz);
    wholeSize.width = std::max(wholeSize.width, ofs.x + cols);
}


UMat& UMat::adjustROI( int dtop, int dbottom, int dleft, int dright )
{
    CV_Assert( dims <= 2 && step[0] > 0 );
    Size wholeSize; Point ofs;
    size_t esz = elemSize();
    locateROI( wholeSize, ofs );
    int row1 = std::min(std::max(ofs.y - dtop, 0), wholeSize.height), row2 = std::max(0, std::min(ofs.y + rows + dbottom, wholeSize.height));
    int col1 = std::min(std::max(ofs.x - dleft, 0), wholeSize.width), col2 = std::max(0, std::min(ofs.x + cols + dright, wholeSize.width));
    if(row1 > row2)
        std::swap(row1, row2);
    if(col1 > col2)
        std::swap(col1, col2);

    offset += (row1 - ofs.y)*step + (col1 - ofs.x)*esz;
    rows = row2 - row1; cols = col2 - col1;
    size.p[0] = rows; size.p[1] = cols;
    updateContinuityFlag();
    return *this;
}


UMat UMat::reshape(int new_cn, int new_rows) const
{
    int cn = channels();
    UMat hdr = *this;

    if( dims > 2 && new_rows == 0 && new_cn != 0 && size[dims-1]*cn % new_cn == 0 )
    {
        hdr.flags = (hdr.flags & ~CV_MAT_CN_MASK) | ((new_cn-1) << CV_CN_SHIFT);
        hdr.step[dims-1] = CV_ELEM_SIZE(hdr.flags);
        hdr.size[dims-1] = hdr.size[dims-1]*cn / new_cn;
        return hdr;
    }

    CV_Assert( dims <= 2 );

    if( new_cn == 0 )
        new_cn = cn;

    int total_width = cols * cn;

    if( (new_cn > total_width || total_width % new_cn != 0) && new_rows == 0 )
        new_rows = rows * total_width / new_cn;

    if( new_rows != 0 && new_rows != rows )
    {
        int total_size = total_width * rows;
        if( !isContinuous() )
            CV_Error( CV_BadStep,
            "The matrix is not continuous, thus its number of rows can not be changed" );

        if( (unsigned)new_rows > (unsigned)total_size )
            CV_Error( CV_StsOutOfRange, "Bad new number of rows" );

        total_width = total_size / new_rows;

        if( total_width * new_rows != total_size )
            CV_Error( CV_StsBadArg, "The total number of matrix elements "
                                    "is not divisible by the new number of rows" );

        hdr.rows = new_rows;
        hdr.step[0] = total_width * elemSize1();
    }

    int new_width = total_width / new_cn;

    if( new_width * new_cn != total_width )
        CV_Error( CV_BadNumChannels,
        "The total width is not divisible by the new number of channels" );

    hdr.cols = new_width;
    hdr.flags = (hdr.flags & ~CV_MAT_CN_MASK) | ((new_cn-1) << CV_CN_SHIFT);
    hdr.step[1] = CV_ELEM_SIZE(hdr.flags);
    return hdr;
}

UMat UMat::diag(const UMat& d)
{
    CV_Assert( d.cols == 1 || d.rows == 1 );
    int len = d.rows + d.cols - 1;
    UMat m(len, len, d.type(), Scalar(0));
    UMat md = m.diag();
    if( d.cols == 1 )
        d.copyTo(md);
    else
        transpose(d, md);
    return m;
}

int UMat::checkVector(int _elemChannels, int _depth, bool _requireContinuous) const
{
    return (depth() == _depth || _depth <= 0) &&
        (isContinuous() || !_requireContinuous) &&
        ((dims == 2 && (((rows == 1 || cols == 1) && channels() == _elemChannels) ||
                        (cols == _elemChannels && channels() == 1))) ||
        (dims == 3 && channels() == 1 && size.p[2] == _elemChannels && (size.p[0] == 1 || size.p[1] == 1) &&
         (isContinuous() || step.p[1] == step.p[2]*size.p[2])))
    ? (int)(total()*channels()/_elemChannels) : -1;
}

UMat UMat::reshape(int _cn, int _newndims, const int* _newsz) const
{
    if(_newndims == dims)
    {
        if(_newsz == 0)
            return reshape(_cn);
        if(_newndims == 2)
            return reshape(_cn, _newsz[0]);
    }

    if (isContinuous())
    {
        CV_Assert(_cn >= 0 && _newndims > 0 && _newndims <= CV_MAX_DIM && _newsz);

        if (_cn == 0)
            _cn = this->channels();
        else
            CV_Assert(_cn <= CV_CN_MAX);

        size_t total_elem1_ref = this->total() * this->channels();
        size_t total_elem1 = _cn;

        AutoBuffer<int, 4> newsz_buf( (size_t)_newndims );

        for (int i = 0; i < _newndims; i++)
        {
            CV_Assert(_newsz[i] >= 0);

            if (_newsz[i] > 0)
                newsz_buf[i] = _newsz[i];
            else if (i < dims)
                newsz_buf[i] = this->size[i];
            else
                CV_Error(CV_StsOutOfRange, "Copy dimension (which has zero size) is not present in source matrix");

            total_elem1 *= (size_t)newsz_buf[i];
        }

        if (total_elem1 != total_elem1_ref)
            CV_Error(CV_StsUnmatchedSizes, "Requested and source matrices have different count of elements");

        UMat hdr = *this;
        hdr.flags = (hdr.flags & ~CV_MAT_CN_MASK) | ((_cn-1) << CV_CN_SHIFT);
        setSize(hdr, _newndims, newsz_buf.data(), NULL, true);

        return hdr;
    }

    CV_Error(CV_StsNotImplemented, "Reshaping of n-dimensional non-continuous matrices is not supported yet");
}

Mat UMat::getMat(AccessFlag accessFlags) const
{
    if(!u)
        return Mat();
    // TODO Support ACCESS_READ (ACCESS_WRITE) without unnecessary data transfers
    accessFlags |= ACCESS_RW;
    UMatDataAutoLock autolock(u);
    if(CV_XADD(&u->refcount, 1) == 0)
        u->currAllocator->map(u, accessFlags);
    if (u->data != 0)
    {
        Mat hdr(dims, size.p, type(), u->data + offset, step.p);
        hdr.flags = flags;
        hdr.u = u;
        hdr.datastart = u->data;
        hdr.data = u->data + offset;
        hdr.datalimit = hdr.dataend = u->data + u->size;
        return hdr;
    }
    else
    {
        CV_XADD(&u->refcount, -1);
        CV_Assert(u->data != 0 && "Error mapping of UMat to host memory.");
        return Mat();
    }
}

void* UMat::handle(AccessFlag accessFlags) const
{
    if( !u )
        return 0;

    CV_Assert(u->refcount == 0);
    CV_Assert(!u->deviceCopyObsolete() || u->copyOnMap());
    if (u->deviceCopyObsolete())
    {
        u->currAllocator->unmap(u);
    }

    if (!!(accessFlags & ACCESS_WRITE))
        u->markHostCopyObsolete(true);

    return u->handle;
}

void UMat::ndoffset(size_t* ofs) const
{
    // offset = step[0]*ofs[0] + step[1]*ofs[1] + step[2]*ofs[2] + ...;
    size_t val = offset;
    for( int i = 0; i < dims; i++ )
    {
        size_t s = step.p[i];
        ofs[i] = val / s;
        val -= ofs[i]*s;
    }
}

void UMat::copyTo(OutputArray _dst) const
{
    CV_INSTRUMENT_REGION();

#ifdef HAVE_CUDA
    if (_dst.isGpuMat())
    {
        _dst.getGpuMat().upload(*this);
        return;
    }
#endif

    int dtype = _dst.type();
    if( _dst.fixedType() && dtype != type() )
    {
        CV_Assert( channels() == CV_MAT_CN(dtype) );
        convertTo( _dst, dtype );
        return;
    }

    if( empty() )
    {
        _dst.release();
        return;
    }

    size_t i, sz[CV_MAX_DIM] = {0}, srcofs[CV_MAX_DIM], dstofs[CV_MAX_DIM], esz = elemSize();
    for( i = 0; i < (size_t)dims; i++ )
        sz[i] = size.p[i];
    sz[dims-1] *= esz;
    ndoffset(srcofs);
    srcofs[dims-1] *= esz;

    _dst.create( dims, size.p, type() );
    if( _dst.isUMat() )
    {
        UMat dst = _dst.getUMat();
        CV_Assert(dst.u);
        if( u == dst.u && dst.offset == offset )
            return;

        if (u->currAllocator == dst.u->currAllocator)
        {
            dst.ndoffset(dstofs);
            dstofs[dims-1] *= esz;
            u->currAllocator->copy(u, dst.u, dims, sz, srcofs, step.p, dstofs, dst.step.p, false);
            return;
        }
    }

    Mat dst = _dst.getMat();
    u->currAllocator->download(u, dst.ptr(), dims, sz, srcofs, step.p, dst.step.p);
}

void UMat::copyTo(OutputArray _dst, InputArray _mask) const
{
    CV_INSTRUMENT_REGION();

    if( _mask.empty() )
    {
        copyTo(_dst);
        return;
    }
#ifdef HAVE_OPENCL
    int cn = channels(), mtype = _mask.type(), mdepth = CV_MAT_DEPTH(mtype), mcn = CV_MAT_CN(mtype);
    CV_Assert( mdepth == CV_8U && (mcn == 1 || mcn == cn) );

    if (ocl::useOpenCL() && _dst.isUMat() && dims <= 2)
    {
        UMatData * prevu = _dst.getUMat().u;
        _dst.create( dims, size, type() );

        UMat dst = _dst.getUMat();

        bool haveDstUninit = false;
        if( prevu != dst.u ) // do not leave dst uninitialized
            haveDstUninit = true;

        String opts = format("-D COPY_TO_MASK -D T1=%s -D scn=%d -D mcn=%d%s",
                             ocl::memopTypeToStr(depth()), cn, mcn,
                             haveDstUninit ? " -D HAVE_DST_UNINIT" : "");

        ocl::Kernel k("copyToMask", ocl::core::copyset_oclsrc, opts);
        if (!k.empty())
        {
            k.args(ocl::KernelArg::ReadOnlyNoSize(*this),
                   ocl::KernelArg::ReadOnlyNoSize(_mask.getUMat()),
                   haveDstUninit ? ocl::KernelArg::WriteOnly(dst) :
                                   ocl::KernelArg::ReadWrite(dst));

            size_t globalsize[2] = { (size_t)cols, (size_t)rows };
            if (k.run(2, globalsize, NULL, false))
            {
                CV_IMPL_ADD(CV_IMPL_OCL);
                return;
            }
        }
    }
#endif
    Mat src = getMat(ACCESS_READ);
    src.copyTo(_dst, _mask);
}

void UMat::convertTo(OutputArray _dst, int _type, double alpha, double beta) const
{
    CV_INSTRUMENT_REGION();

    bool noScale = std::fabs(alpha - 1) < DBL_EPSILON && std::fabs(beta) < DBL_EPSILON;
    int stype = type(), cn = CV_MAT_CN(stype);

    if( _type < 0 )
        _type = _dst.fixedType() ? _dst.type() : stype;
    else
        _type = CV_MAKETYPE(CV_MAT_DEPTH(_type), cn);

    int sdepth = CV_MAT_DEPTH(stype), ddepth = CV_MAT_DEPTH(_type);
    if( sdepth == ddepth && noScale )
    {
        copyTo(_dst);
        return;
    }
#ifdef HAVE_OPENCL
    bool doubleSupport = ocl::Device::getDefault().doubleFPConfig() > 0;
    bool needDouble = sdepth == CV_64F || ddepth == CV_64F;
    if( dims <= 2 && cn && _dst.isUMat() && ocl::useOpenCL() &&
            ((needDouble && doubleSupport) || !needDouble) )
    {
        int wdepth = std::max(CV_32F, sdepth), rowsPerWI = 4;

        char cvt[2][40];
        ocl::Kernel k("convertTo", ocl::core::convert_oclsrc,
                      format("-D srcT=%s -D WT=%s -D dstT=%s -D convertToWT=%s -D convertToDT=%s%s%s",
                             ocl::typeToStr(sdepth), ocl::typeToStr(wdepth), ocl::typeToStr(ddepth),
                             ocl::convertTypeStr(sdepth, wdepth, 1, cvt[0]),
                             ocl::convertTypeStr(wdepth, ddepth, 1, cvt[1]),
                             doubleSupport ? " -D DOUBLE_SUPPORT" : "", noScale ? " -D NO_SCALE" : ""));
        if (!k.empty())
        {
            UMat src = *this;
            _dst.create( size(), _type );
            UMat dst = _dst.getUMat();

            float alphaf = (float)alpha, betaf = (float)beta;
            ocl::KernelArg srcarg = ocl::KernelArg::ReadOnlyNoSize(src),
                    dstarg = ocl::KernelArg::WriteOnly(dst, cn);

            if (noScale)
                k.args(srcarg, dstarg, rowsPerWI);
            else if (wdepth == CV_32F)
                k.args(srcarg, dstarg, alphaf, betaf, rowsPerWI);
            else
                k.args(srcarg, dstarg, alpha, beta, rowsPerWI);

            size_t globalsize[2] = { (size_t)dst.cols * cn, ((size_t)dst.rows + rowsPerWI - 1) / rowsPerWI };
            if (k.run(2, globalsize, NULL, false))
            {
                CV_IMPL_ADD(CV_IMPL_OCL);
                return;
            }
        }
    }
#endif
    UMat src = *this;  // Fake reference to itself.
                       // Resolves issue 8693 in case of src == dst.
    Mat m = getMat(ACCESS_READ);
    m.convertTo(_dst, _type, alpha, beta);
}

UMat& UMat::setTo(InputArray _value, InputArray _mask)
{
    CV_INSTRUMENT_REGION();

    bool haveMask = !_mask.empty();
#ifdef HAVE_OPENCL
    int tp = type(), cn = CV_MAT_CN(tp), d = CV_MAT_DEPTH(tp);

    if( dims <= 2 && cn <= 4 && CV_MAT_DEPTH(tp) < CV_64F && ocl::useOpenCL() )
    {
        Mat value = _value.getMat();
        CV_Assert( checkScalar(value, type(), _value.kind(), _InputArray::UMAT) );
        int kercn = haveMask || cn == 3 ? cn : std::max(cn, ocl::predictOptimalVectorWidth(*this)),
                kertp = CV_MAKE_TYPE(d, kercn);

        double buf[16] = { 0, 0, 0, 0, 0, 0, 0, 0,
                           0, 0, 0, 0, 0, 0, 0, 0 };
        convertAndUnrollScalar(value, tp, (uchar *)buf, kercn / cn);

        int scalarcn = kercn == 3 ? 4 : kercn, rowsPerWI = ocl::Device::getDefault().isIntel() ? 4 : 1;
        String opts = format("-D dstT=%s -D rowsPerWI=%d -D dstST=%s -D dstT1=%s -D cn=%d",
                             ocl::memopTypeToStr(kertp), rowsPerWI,
                             ocl::memopTypeToStr(CV_MAKETYPE(d, scalarcn)),
                             ocl::memopTypeToStr(d), kercn);

        ocl::Kernel setK(haveMask ? "setMask" : "set", ocl::core::copyset_oclsrc, opts);
        if( !setK.empty() )
        {
            ocl::KernelArg scalararg(ocl::KernelArg::CONSTANT, 0, 0, 0, buf, CV_ELEM_SIZE(d) * scalarcn);
            UMat mask;

            if( haveMask )
            {
                mask = _mask.getUMat();
                CV_Assert( mask.size() == size() && mask.type() == CV_8UC1 );
                ocl::KernelArg maskarg = ocl::KernelArg::ReadOnlyNoSize(mask),
                        dstarg = ocl::KernelArg::ReadWrite(*this);
                setK.args(maskarg, dstarg, scalararg);
            }
            else
            {
                ocl::KernelArg dstarg = ocl::KernelArg::WriteOnly(*this, cn, kercn);
                setK.args(dstarg, scalararg);
            }

            size_t globalsize[] = { (size_t)cols * cn / kercn, ((size_t)rows + rowsPerWI - 1) / rowsPerWI };
            if( setK.run(2, globalsize, NULL, false) )
            {
                CV_IMPL_ADD(CV_IMPL_OCL);
                return *this;
            }
        }
    }
#endif
    Mat m = getMat(haveMask ? ACCESS_RW : ACCESS_WRITE);
    m.setTo(_value, _mask);
    return *this;
}

UMat& UMat::operator = (const Scalar& s)
{
    setTo(s);
    return *this;
}

UMat UMat::t() const
{
    UMat m;
    transpose(*this, m);
    return m;
}

UMat UMat::inv(int method) const
{
    UMat m;
    invert(*this, m, method);
    return m;
}

UMat UMat::mul(InputArray m, double scale) const
{
    UMat dst;
    multiply(*this, m, dst, scale);
    return dst;
}

#ifdef HAVE_OPENCL

static bool ocl_dot( InputArray _src1, InputArray _src2, double & res )
{
    UMat src1 = _src1.getUMat().reshape(1), src2 = _src2.getUMat().reshape(1);

    int type = src1.type(), depth = CV_MAT_DEPTH(type),
            kercn = ocl::predictOptimalVectorWidth(src1, src2);
    bool doubleSupport = ocl::Device::getDefault().doubleFPConfig() > 0;

    if ( !doubleSupport && depth == CV_64F )
        return false;

    int dbsize = ocl::Device::getDefault().maxComputeUnits();
    size_t wgs = ocl::Device::getDefault().maxWorkGroupSize();
    int ddepth = std::max(CV_32F, depth);

    int wgs2_aligned = 1;
    while (wgs2_aligned < (int)wgs)
        wgs2_aligned <<= 1;
    wgs2_aligned >>= 1;

    char cvt[40];
    ocl::Kernel k("reduce", ocl::core::reduce_oclsrc,
                  format("-D srcT=%s -D srcT1=%s -D dstT=%s -D dstTK=%s -D ddepth=%d -D convertToDT=%s -D OP_DOT "
                         "-D WGS=%d -D WGS2_ALIGNED=%d%s%s%s -D kercn=%d",
                         ocl::typeToStr(CV_MAKE_TYPE(depth, kercn)), ocl::typeToStr(depth),
                         ocl::typeToStr(ddepth), ocl::typeToStr(CV_MAKE_TYPE(ddepth, kercn)),
                         ddepth, ocl::convertTypeStr(depth, ddepth, kercn, cvt),
                         (int)wgs, wgs2_aligned, doubleSupport ? " -D DOUBLE_SUPPORT" : "",
                         _src1.isContinuous() ? " -D HAVE_SRC_CONT" : "",
                         _src2.isContinuous() ? " -D HAVE_SRC2_CONT" : "", kercn));
    if (k.empty())
        return false;

    UMat db(1, dbsize, ddepth);

    ocl::KernelArg src1arg = ocl::KernelArg::ReadOnlyNoSize(src1),
            src2arg = ocl::KernelArg::ReadOnlyNoSize(src2),
            dbarg = ocl::KernelArg::PtrWriteOnly(db);

    k.args(src1arg, src1.cols, (int)src1.total(), dbsize, dbarg, src2arg);

    size_t globalsize = dbsize * wgs;
    if (k.run(1, &globalsize, &wgs, true))
    {
        res = sum(db.getMat(ACCESS_READ))[0];
        return true;
    }
    return false;
}

#endif

double UMat::dot(InputArray m) const
{
    CV_INSTRUMENT_REGION();

    CV_Assert(m.sameSize(*this) && m.type() == type());

#ifdef HAVE_OPENCL
    double r = 0;
    CV_OCL_RUN_(dims <= 2, ocl_dot(*this, m, r), r)
#endif

    return getMat(ACCESS_READ).dot(m);
}

UMat UMat::zeros(int rows, int cols, int type)
{
    return UMat(rows, cols, type, Scalar::all(0));
}

UMat UMat::zeros(Size size, int type)
{
    return UMat(size, type, Scalar::all(0));
}

UMat UMat::zeros(int ndims, const int* sz, int type)
{
    return UMat(ndims, sz, type, Scalar::all(0));
}

UMat UMat::ones(int rows, int cols, int type)
{
    return UMat::ones(Size(cols, rows), type);
}

UMat UMat::ones(Size size, int type)
{
    return UMat(size, type, Scalar(1));
}

UMat UMat::ones(int ndims, const int* sz, int type)
{
    return UMat(ndims, sz, type, Scalar(1));
}

UMat UMat::eye(int rows, int cols, int type)
{
    return UMat::eye(Size(cols, rows), type);
}

UMat UMat::eye(Size size, int type)
{
    UMat m(size, type);
    setIdentity(m);
    return m;
}

}

/* End of file. */<|MERGE_RESOLUTION|>--- conflicted
+++ resolved
@@ -80,12 +80,8 @@
     CV_Assert(mapcount == 0);
     data = origdata = 0;
     size = 0;
-<<<<<<< HEAD
+    bool isAsyncCleanup = !!(flags & UMatData::ASYNC_CLEANUP);
     flags = static_cast<UMatData::MemoryFlag>(0);
-=======
-    bool isAsyncCleanup = !!(flags & UMatData::ASYNC_CLEANUP);
-    flags = 0;
->>>>>>> f53ff0d0
     handle = 0;
     userdata = 0;
     allocatorFlags_ = 0;
