--- conflicted
+++ resolved
@@ -57,9 +57,9 @@
 {
 public:
     CV_OperationsTest();
-    ~CV_OperationsTest();
+    ~CV_OperationsTest();    
 protected:
-    void run(int);
+    void run(int);    
 
     struct test_excep
     {
@@ -131,8 +131,8 @@
 
         float data[] = { sqrt(2.f)/2, -sqrt(2.f)/2, 1.f, sqrt(2.f)/2, sqrt(2.f)/2, 10.f };
         Mat rot_2x3(2, 3, CV_32F, data);
-
-                Mat res = one_3x1 + shi_3x1 + shi_3x1 + shi_3x1;
+        
+		Mat res = one_3x1 + shi_3x1 + shi_3x1 + shi_3x1;
         res = Mat(Mat(2 * rot_2x3) * res - shi_2x1) + shift;
 
         Mat tmp, res2;
@@ -141,22 +141,22 @@
         add(tmp, shi_3x1, tmp);
         gemm(rot_2x3, tmp, 2, shi_2x1, -1, res2, 0);
         add(res2, Mat(2, 1, CV_32F, shift), res2);
-
+        
         CHECK_DIFF(res, res2);
-
+            
         Mat mat4x4(4, 4, CV_32F);
         randu(mat4x4, Scalar(0), Scalar(10));
 
         Mat roi1 = mat4x4(Rect(Point(1, 1), Size(2, 2)));
         Mat roi2 = mat4x4(Range(1, 3), Range(1, 3));
-
+        
         CHECK_DIFF(roi1, roi2);
-        CHECK_DIFF(mat4x4, mat4x4(Rect(Point(0,0), mat4x4.size())));
+        CHECK_DIFF(mat4x4, mat4x4(Rect(Point(0,0), mat4x4.size())));        
 
         Mat intMat10(3, 3, CV_32S, Scalar(10));
         Mat intMat11(3, 3, CV_32S, Scalar(11));
         Mat resMat(3, 3, CV_8U, Scalar(255));
-
+                        
         CHECK_DIFF(resMat, intMat10 == intMat10);
         CHECK_DIFF(resMat, intMat10 <  intMat11);
         CHECK_DIFF(resMat, intMat11 >  intMat10);
@@ -183,7 +183,7 @@
         CHECK_DIFF(maskMat0, maskMat4 & maskMat1);
         CHECK_DIFF(maskMat0, Scalar(1) & maskMat4);
         CHECK_DIFF(maskMat0, maskMat4 & Scalar(1));
-
+        
         Mat m;
         m = maskMat4.clone(); m &= maskMat1; CHECK_DIFF(maskMat0, m);
         m = maskMat4.clone(); m &= maskMat1 | maskMat1; CHECK_DIFF(maskMat0, m);
@@ -198,14 +198,14 @@
         m = maskMat4.clone(); m |= Scalar(1); CHECK_DIFF(maskMat5, m);
         m = maskMat5.clone(); m ^= Scalar(1); CHECK_DIFF(maskMat4, m);
 
-
-
+           
+        
         CHECK_DIFF(maskMat0, (maskMat4 | maskMat4) & (maskMat1 | maskMat1));
         CHECK_DIFF(maskMat0, (maskMat4 | maskMat4) & maskMat1);
         CHECK_DIFF(maskMat0, maskMat4 & (maskMat1 | maskMat1));
         CHECK_DIFF(maskMat0, (maskMat1 | maskMat1) & Scalar(4));
         CHECK_DIFF(maskMat0, Scalar(4) & (maskMat1 | maskMat1));
-
+        
         CHECK_DIFF(maskMat0, maskMat5 ^ (maskMat4 | maskMat1));
         CHECK_DIFF(maskMat0, (maskMat4 | maskMat1) ^ maskMat5);
         CHECK_DIFF(maskMat0, (maskMat4 + maskMat1) ^ (maskMat4 + maskMat1));
@@ -216,7 +216,7 @@
         CHECK_DIFF(maskMat0, (maskMat4 + maskMat1) ^ Scalar(5));
 
         CHECK_DIFF(maskMat5, maskMat5 | (maskMat4 ^ maskMat1));
-        CHECK_DIFF(maskMat5, (maskMat4 ^ maskMat1) | maskMat5);
+        CHECK_DIFF(maskMat5, (maskMat4 ^ maskMat1) | maskMat5);        
         CHECK_DIFF(maskMat5, maskMat5 | (maskMat4 ^ Scalar(1)));
         CHECK_DIFF(maskMat5, (maskMat4 | maskMat4) | Scalar(1));
         CHECK_DIFF(maskMat5, Scalar(1) | (maskMat4 | maskMat4));
@@ -234,9 +234,9 @@
         CHECK_DIFF(maskMat5, max(maskMat1, maskMat5 | maskMat5));
 
         CHECK_DIFF(~maskMat1, maskMat1 ^ -1);
-        CHECK_DIFF(~(maskMat1 | maskMat1), maskMat1 ^ -1);
-
-        CHECK_DIFF(maskMat1, maskMat4/4.0);
+        CHECK_DIFF(~(maskMat1 | maskMat1), maskMat1 ^ -1); 
+
+        CHECK_DIFF(maskMat1, maskMat4/4.0);   
 
         /////////////////////////////
 
@@ -251,33 +251,33 @@
         CHECK_DIFF(5.0 - ((maskMat1 | maskMat1) * 1.0 + 3.0), maskMat1);
         CHECK_DIFF( ( (maskMat1 | maskMat1) * 2.0 + 2.0) * 1.25, maskMat5);
         CHECK_DIFF( 1.25 * ( (maskMat1 | maskMat1) * 2.0 + 2.0), maskMat5);
-        CHECK_DIFF( -( (maskMat1 | maskMat1) * (-2.0) + 1.0), maskMat1);
-        CHECK_DIFF( maskMat1 * 1.0 + maskMat4 * 0.5 + 2.0, maskMat5);
-        CHECK_DIFF( 1.0 + (maskMat1 * 1.0 + maskMat4 * 0.5 + 1.0), maskMat5);
-        CHECK_DIFF( (maskMat1 * 1.0 + maskMat4 * 0.5 + 2.0) - 1.0, maskMat4);
-        CHECK_DIFF(5.0 -  (maskMat1 * 1.0 + maskMat4 * 0.5 + 1.0), maskMat1);
-        CHECK_DIFF((maskMat1 * 1.0 + maskMat4 * 0.5 + 1.0)*1.25, maskMat5);
-        CHECK_DIFF(1.25 * (maskMat1 * 1.0 + maskMat4 * 0.5 + 1.0), maskMat5);
-        CHECK_DIFF(-(maskMat1 * 2.0 + maskMat4 * (-1) + 1.0), maskMat1);
-        CHECK_DIFF((maskMat1 * 1.0 + maskMat4), maskMat5);
-        CHECK_DIFF((maskMat4 + maskMat1 * 1.0), maskMat5);
-        CHECK_DIFF((maskMat1 * 3.0 + 1.0) + maskMat1, maskMat5);
-        CHECK_DIFF(maskMat1 + (maskMat1 * 3.0 + 1.0), maskMat5);
-        CHECK_DIFF(maskMat1*4.0 + (maskMat1 | maskMat1), maskMat5);
-        CHECK_DIFF((maskMat1 | maskMat1) + maskMat1*4.0, maskMat5);
-        CHECK_DIFF((maskMat1*3.0 + 1.0) + (maskMat1 | maskMat1), maskMat5);
+        CHECK_DIFF( -( (maskMat1 | maskMat1) * (-2.0) + 1.0), maskMat1);      
+        CHECK_DIFF( maskMat1 * 1.0 + maskMat4 * 0.5 + 2.0, maskMat5);         
+        CHECK_DIFF( 1.0 + (maskMat1 * 1.0 + maskMat4 * 0.5 + 1.0), maskMat5);         
+        CHECK_DIFF( (maskMat1 * 1.0 + maskMat4 * 0.5 + 2.0) - 1.0, maskMat4);         
+        CHECK_DIFF(5.0 -  (maskMat1 * 1.0 + maskMat4 * 0.5 + 1.0), maskMat1);         
+        CHECK_DIFF((maskMat1 * 1.0 + maskMat4 * 0.5 + 1.0)*1.25, maskMat5);         
+        CHECK_DIFF(1.25 * (maskMat1 * 1.0 + maskMat4 * 0.5 + 1.0), maskMat5);         
+        CHECK_DIFF(-(maskMat1 * 2.0 + maskMat4 * (-1) + 1.0), maskMat1);         
+        CHECK_DIFF((maskMat1 * 1.0 + maskMat4), maskMat5);         
+        CHECK_DIFF((maskMat4 + maskMat1 * 1.0), maskMat5);         
+        CHECK_DIFF((maskMat1 * 3.0 + 1.0) + maskMat1, maskMat5);         
+        CHECK_DIFF(maskMat1 + (maskMat1 * 3.0 + 1.0), maskMat5);         
+        CHECK_DIFF(maskMat1*4.0 + (maskMat1 | maskMat1), maskMat5);         
+        CHECK_DIFF((maskMat1 | maskMat1) + maskMat1*4.0, maskMat5);         
+        CHECK_DIFF((maskMat1*3.0 + 1.0) + (maskMat1 | maskMat1), maskMat5);         
         CHECK_DIFF((maskMat1 | maskMat1) + (maskMat1*3.0 + 1.0), maskMat5);
         CHECK_DIFF(maskMat1*4.0 + maskMat4*2.0, maskMat1 * 12);
         CHECK_DIFF((maskMat1*3.0 + 1.0) + maskMat4*2.0, maskMat1 * 12);
         CHECK_DIFF(maskMat4*2.0 + (maskMat1*3.0 + 1.0), maskMat1 * 12);
         CHECK_DIFF((maskMat1*3.0 + 1.0) + (maskMat1*2.0 + 2.0), maskMat1 * 8);
-
+                                                     
         CHECK_DIFF(maskMat5*1.0 - maskMat4, maskMat1);
         CHECK_DIFF(maskMat5 - maskMat1 * 4.0, maskMat1);
         CHECK_DIFF((maskMat4 * 1.0 + 4.0)- maskMat4, maskMat4);
         CHECK_DIFF(maskMat5 - (maskMat1 * 2.0 + 2.0), maskMat1);
         CHECK_DIFF(maskMat5*1.0 - (maskMat4 | maskMat4), maskMat1);
-        CHECK_DIFF((maskMat5 | maskMat5) - maskMat1 * 4.0, maskMat1);
+        CHECK_DIFF((maskMat5 | maskMat5) - maskMat1 * 4.0, maskMat1);                
         CHECK_DIFF((maskMat4 * 1.0 + 4.0)- (maskMat4 | maskMat4), maskMat4);
         CHECK_DIFF((maskMat5 | maskMat5) - (maskMat1 * 2.0 + 2.0), maskMat1);
         CHECK_DIFF(maskMat1*5.0 - maskMat4 * 1.0, maskMat1);
@@ -287,7 +287,7 @@
 
         CHECK_DIFF((maskMat5 - maskMat4)* 4.0, maskMat4);
         CHECK_DIFF(4.0 * (maskMat5 - maskMat4), maskMat4);
-
+        
         CHECK_DIFF(-((maskMat4 | maskMat4) - (maskMat5 | maskMat5)), maskMat1);
 
         CHECK_DIFF(4.0 * (maskMat1 | maskMat1), maskMat4);
@@ -298,9 +298,9 @@
 #endif
         CHECK_DIFF((maskMat4 / 2.0) / 2.0 , maskMat1);
         CHECK_DIFF(-(maskMat4 - maskMat5) , maskMat1);
-        CHECK_DIFF(-((maskMat4 - maskMat5) * 1.0), maskMat1);
-
-
+        CHECK_DIFF(-((maskMat4 - maskMat5) * 1.0), maskMat1);        
+                      
+                                    
         /////////////////////////////
         CHECK_DIFF(maskMat4 /  maskMat4, maskMat1);
 
@@ -312,7 +312,7 @@
         CHECK_DIFF(maskMat4.mul(maskMat4 / 4), maskMat4);
         CHECK_DIFF(maskMat4.mul(maskMat4) * 0.25, maskMat4);
         CHECK_DIFF(0.25 * maskMat4.mul(maskMat4), maskMat4);
-
+      
         ////// Element-wise division
 
         CHECK_DIFF(maskMat4 / maskMat4, maskMat1);
@@ -328,8 +328,8 @@
         CHECK_DIFF(maskMat4 / maskMat4.mul(maskMat1), maskMat1);
         CHECK_DIFF((maskMat4 & maskMat4) / maskMat4.mul(maskMat1), maskMat1);
 
-        CHECK_DIFF(4.0 / maskMat4, maskMat1);
-        CHECK_DIFF(4.0 / (maskMat4 | maskMat4), maskMat1);
+        CHECK_DIFF(4.0 / maskMat4, maskMat1);        
+        CHECK_DIFF(4.0 / (maskMat4 | maskMat4), maskMat1);        
         CHECK_DIFF(4.0 / (maskMat1 * 4.0), maskMat1);
         CHECK_DIFF(4.0 / (maskMat4 / maskMat1), maskMat1);
 
@@ -337,9 +337,9 @@
         m = maskMat4.clone(); m/=maskMat4; CHECK_DIFF(m, maskMat1);
         m = maskMat4.clone(); m/=(maskMat1 * 4.0); CHECK_DIFF(m, maskMat1);
         m = maskMat4.clone(); m/=(maskMat4 / maskMat1); CHECK_DIFF(m, maskMat1);
-
-        /////////////////////////////
-        float matrix_data[] = { 3, 1, -4, -5, 1, 0, 0, 1.1f, 1.5f};
+      
+        /////////////////////////////        
+        float matrix_data[] = { 3, 1, -4, -5, 1, 0, 0, 1.1f, 1.5f};        
         Mat mt(3, 3, CV_32F, matrix_data);
         Mat mi = mt.inv();
         Mat d1 = Mat::eye(3, 3, CV_32F);
@@ -369,13 +369,13 @@
         m = mi.clone(); m*=mt_tr.t(); CHECK_DIFF_FLT(m, d1);
 
         CHECK_DIFF_FLT( (mi * 2) * mt, d2);
-        CHECK_DIFF_FLT( mi * (2 * mt), d2);
+        CHECK_DIFF_FLT( mi * (2 * mt), d2);           
         CHECK_DIFF_FLT( mt.t() * mi_tr, d1 );
-        CHECK_DIFF_FLT( mt_tr * mi.t(), d1 );
+        CHECK_DIFF_FLT( mt_tr * mi.t(), d1 );           
         CHECK_DIFF_FLT( (mi * 0.4) * (mt * 5), d2);
 
         CHECK_DIFF_FLT( mt.t() * (mi_tr * 2), d2 );
-        CHECK_DIFF_FLT( (mt_tr * 2) * mi.t(), d2 );
+        CHECK_DIFF_FLT( (mt_tr * 2) * mi.t(), d2 );           
 
         CHECK_DIFF_FLT(mt.t() * mi.t(), d1);
         CHECK_DIFF_FLT( (mi * mt) * 2.0, d2);
@@ -386,9 +386,9 @@
 
         Mat mt_mul_2_plus_1;
         gemm(mt, d1, 2, Mat::ones(3, 3, CV_32F), 1, mt_mul_2_plus_1);
-
+        
         CHECK_DIFF( (mt * 2.0 + 1.0) * mi, mt_mul_2_plus_1 * mi);        // (A*alpha + beta)*B
-        CHECK_DIFF( mi * (mt * 2.0 + 1.0), mi * mt_mul_2_plus_1);        // A*(B*alpha + beta)
+        CHECK_DIFF( mi * (mt * 2.0 + 1.0), mi * mt_mul_2_plus_1);        // A*(B*alpha + beta)            
         CHECK_DIFF( (mt * 2.0 + 1.0) * (mi * 2), mt_mul_2_plus_1 * mi2); // (A*alpha + beta)*(B*gamma)
         CHECK_DIFF( (mi *2)* (mt * 2.0 + 1.0), mi2 * mt_mul_2_plus_1);   // (A*gamma)*(B*alpha + beta)
         CHECK_DIFF_FLT( (mt * 2.0 + 1.0) * mi.t(), mt_mul_2_plus_1 * mi_tr); // (A*alpha + beta)*B^t
@@ -405,7 +405,7 @@
         CHECK_DIFF_FLT( (mi * mt) + d2 * 0.5, d2);
         CHECK_DIFF_FLT( d2 * 0.5 + (mi * mt), d2);
         CHECK_DIFF_FLT( (mi * mt) - d1 * 2, -d1);
-        CHECK_DIFF_FLT( d1 * 2 - (mi * mt), d1);
+        CHECK_DIFF_FLT( d1 * 2 - (mi * mt), d1);      
 
         CHECK_DIFF_FLT( (mi * mt) + mi.t(), mi_tr + d1);
         CHECK_DIFF_FLT( mi.t() + (mi * mt), mi_tr + d1);
@@ -417,7 +417,7 @@
 
         CHECK_DIFF_FLT(mt.inv() * mt, d1);
 
-        CHECK_DIFF_FLT(mt.inv() * (2*mt - mt), d1);
+        CHECK_DIFF_FLT(mt.inv() * (2*mt - mt), d1);               
 #endif
     }
     catch (const test_excep& e)
@@ -435,18 +435,18 @@
     {
         Mat rgba( 10, 10, CV_8UC4, Scalar(1,2,3,4) );
         Mat bgr( rgba.rows, rgba.cols, CV_8UC3 );
-        Mat alpha( rgba.rows, rgba.cols, CV_8UC1 );
+        Mat alpha( rgba.rows, rgba.cols, CV_8UC1 );        
         Mat out[] = { bgr, alpha };
         // rgba[0] -> bgr[2], rgba[1] -> bgr[1],
         // rgba[2] -> bgr[0], rgba[3] -> alpha[0]
         int from_to[] = { 0,2, 1,1, 2,0, 3,3 };
-        mixChannels( &rgba, 1, out, 2, from_to, 4 );
+        mixChannels( &rgba, 1, out, 2, from_to, 4 );        
 
         Mat bgr_exp( rgba.size(), CV_8UC3, Scalar(3,2,1));
         Mat alpha_exp( rgba.size(), CV_8UC1, Scalar(4));
 
-        CHECK_DIFF(bgr_exp, bgr);
-        CHECK_DIFF(alpha_exp, alpha);
+        CHECK_DIFF(bgr_exp, bgr);      
+        CHECK_DIFF(alpha_exp, alpha);      
     }
     catch (const test_excep& e)
     {
@@ -477,11 +477,7 @@
 
         // set up display coords, really just the S frame
         std::vector<float>coords;
-<<<<<<< HEAD
-
-=======
-        
->>>>>>> f4e33ea0
+        
         for (int i=0; i<16; i++)
         {
             coords.push_back(T_bs(i));
@@ -499,7 +495,7 @@
 }
 
 bool CV_OperationsTest::TestTemplateMat()
-{
+{  
     try
     {
         Mat_<float> one_3x1(3, 1, 1.0f);
@@ -509,7 +505,7 @@
 
         float data[] = { sqrt(2.f)/2, -sqrt(2.f)/2, 1.f, sqrt(2.f)/2, sqrt(2.f)/2, 10.f };
         Mat_<float> rot_2x3(2, 3, data);
-
+               
         Mat_<float> res = Mat(Mat(2 * rot_2x3) * Mat(one_3x1 + shi_3x1 + shi_3x1 + shi_3x1) - shi_2x1) + shift;
         Mat_<float> resS = rot_2x3 * one_3x1;
 
@@ -519,25 +515,25 @@
         add(tmp, shi_3x1, tmp);
         gemm(rot_2x3, tmp, 2, shi_2x1, -1, res2, 0);
         add(res2, Mat(2, 1, CV_32F, shift), res2);
-
+        
         gemm(rot_2x3, one_3x1, 1, shi_2x1, 0, resS2, 0);
-        CHECK_DIFF(res, res2);
+        CHECK_DIFF(res, res2);        
         CHECK_DIFF(resS, resS2);
 
-
+            
         Mat_<float> mat4x4(4, 4);
         randu(mat4x4, Scalar(0), Scalar(10));
 
         Mat_<float> roi1 = mat4x4(Rect(Point(1, 1), Size(2, 2)));
         Mat_<float> roi2 = mat4x4(Range(1, 3), Range(1, 3));
-
+        
         CHECK_DIFF(roi1, roi2);
-        CHECK_DIFF(mat4x4, mat4x4(Rect(Point(0,0), mat4x4.size())));
+        CHECK_DIFF(mat4x4, mat4x4(Rect(Point(0,0), mat4x4.size())));        
 
         Mat_<int> intMat10(3, 3, 10);
         Mat_<int> intMat11(3, 3, 11);
         Mat_<uchar> resMat(3, 3, 255);
-
+                
         CHECK_DIFF(resMat, intMat10 == intMat10);
         CHECK_DIFF(resMat, intMat10 <  intMat11);
         CHECK_DIFF(resMat, intMat11 >  intMat10);
@@ -555,17 +551,17 @@
         Mat_<uchar> maskMat5(3, 3, 5);
         Mat_<uchar> maskMat0(3, 3, (uchar)0);
 
-        CHECK_DIFF(maskMat0, maskMat4 & maskMat1);
+        CHECK_DIFF(maskMat0, maskMat4 & maskMat1);        
         CHECK_DIFF(maskMat0, Scalar(1) & maskMat4);
         CHECK_DIFF(maskMat0, maskMat4 & Scalar(1));
-
+                        
         Mat_<uchar> m;
         m = maskMat4.clone(); m&=maskMat1; CHECK_DIFF(maskMat0, m);
         m = maskMat4.clone(); m&=Scalar(1); CHECK_DIFF(maskMat0, m);
 
         m = maskMat4.clone(); m|=maskMat1; CHECK_DIFF(maskMat5, m);
         m = maskMat4.clone(); m^=maskMat1; CHECK_DIFF(maskMat5, m);
-
+        
         CHECK_DIFF(maskMat0, (maskMat4 | maskMat4) & (maskMat1 | maskMat1));
         CHECK_DIFF(maskMat0, (maskMat4 | maskMat4) & maskMat1);
         CHECK_DIFF(maskMat0, maskMat4 & (maskMat1 | maskMat1));
@@ -577,7 +573,7 @@
         CHECK_DIFF(maskMat5, maskMat5 | (maskMat4 ^ Scalar(1)));
 
         CHECK_DIFF(~maskMat1, maskMat1 ^ 0xFF);
-        CHECK_DIFF(~(maskMat1 | maskMat1), maskMat1 ^ 0xFF);
+        CHECK_DIFF(~(maskMat1 | maskMat1), maskMat1 ^ 0xFF); 
 
         CHECK_DIFF(maskMat1 + maskMat4, maskMat5);
         CHECK_DIFF(maskMat1 + Scalar(4), maskMat5);
@@ -601,7 +597,7 @@
 
         CHECK_DIFF(maskMat1, min(maskMat1, maskMat5));
         CHECK_DIFF(maskMat5, max(maskMat1, maskMat5));
-
+        
         m = maskMat5.clone(); m-=Scalar(1); CHECK_DIFF(m, maskMat4);
         m = maskMat5.clone(); m-=maskMat1; CHECK_DIFF(m, maskMat4);
         m = maskMat5.clone(); m-=(maskMat1 | maskMat1); CHECK_DIFF(m, maskMat4);
@@ -609,31 +605,31 @@
         m = maskMat4.clone(); m |= Scalar(1); CHECK_DIFF(maskMat5, m);
         m = maskMat5.clone(); m ^= Scalar(1); CHECK_DIFF(maskMat4, m);
 
-        CHECK_DIFF(maskMat1, maskMat4/4.0);
-
-        Mat_<float> negf(3, 3, -3.0);
+        CHECK_DIFF(maskMat1, maskMat4/4.0);       
+
+        Mat_<float> negf(3, 3, -3.0);                
         Mat_<float> posf = -negf;
         Mat_<float> posf2 = posf * 2;
-        Mat_<int> negi(3, 3, -3);
-
-        CHECK_DIFF(abs(negf), -negf);
-        CHECK_DIFF(abs(posf - posf2), -negf);
+        Mat_<int> negi(3, 3, -3);        
+
+        CHECK_DIFF(abs(negf), -negf);         
+        CHECK_DIFF(abs(posf - posf2), -negf);         
         CHECK_DIFF(abs(negi), -(negi & negi));
 
         CHECK_DIFF(5.0 - maskMat4, maskMat1);
-
+        
 
         CHECK_DIFF(maskMat4.mul(maskMat4, 0.25), maskMat4);
         CHECK_DIFF(maskMat4.mul(maskMat1 * 4, 0.25), maskMat4);
         CHECK_DIFF(maskMat4.mul(maskMat4 / 4), maskMat4);
 
-
+          
         ////// Element-wise division
 
         CHECK_DIFF(maskMat4 / maskMat4, maskMat1);
         CHECK_DIFF(4.0 / maskMat4, maskMat1);
         m = maskMat4.clone(); m/=4.0; CHECK_DIFF(m, maskMat1);
-
+        
         ////////////////////////////////
 
         typedef Mat_<int> TestMat_t;
@@ -642,7 +638,7 @@
 
         TestMat_t::iterator beg = negi.begin();
         TestMat_t::iterator end = negi.end();
-
+        
         TestMat_t::const_iterator cbeg = cnegi.begin();
         TestMat_t::const_iterator cend = cnegi.end();
 
@@ -658,14 +654,14 @@
         CHECK_DIFF(negi.col(1), negi.col(2));
         CHECK_DIFF(negi.row(1), negi.row(2));
         CHECK_DIFF(negi.col(1), negi.diag());
-
+        
         if (Mat_<Point2f>(1, 1).elemSize1() != sizeof(float)) throw test_excep();
         if (Mat_<Point2f>(1, 1).elemSize() != 2 * sizeof(float)) throw test_excep();
         if (Mat_<Point2f>(1, 1).depth() != CV_32F) throw test_excep();
         if (Mat_<float>(1, 1).depth() != CV_32F) throw test_excep();
         if (Mat_<int>(1, 1).depth() != CV_32S) throw test_excep();
         if (Mat_<double>(1, 1).depth() != CV_64F) throw test_excep();
-        if (Mat_<Point3d>(1, 1).depth() != CV_64F) throw test_excep();
+        if (Mat_<Point3d>(1, 1).depth() != CV_64F) throw test_excep();        
         if (Mat_<signed char>(1, 1).depth() != CV_8S) throw test_excep();
         if (Mat_<unsigned short>(1, 1).depth() != CV_16U) throw test_excep();
         if (Mat_<unsigned short>(1, 1).channels() != 1) throw test_excep();
@@ -675,10 +671,10 @@
 
         Mat_<uchar> eye = Mat_<uchar>::zeros(2, 2); CHECK_DIFF(Mat_<uchar>::zeros(Size(2, 2)), eye);
         eye.at<uchar>(Point(0,0)) = 1; eye.at<uchar>(1, 1) = 1;
-
+                
         CHECK_DIFF(Mat_<uchar>::eye(2, 2), eye);
-        CHECK_DIFF(eye, Mat_<uchar>::eye(Size(2,2)));
-
+        CHECK_DIFF(eye, Mat_<uchar>::eye(Size(2,2)));        
+        
         Mat_<uchar> ones(2, 2, (uchar)1);
         CHECK_DIFF(ones, Mat_<uchar>::ones(Size(2,2)));
         CHECK_DIFF(Mat_<uchar>::ones(2, 2), ones);
@@ -696,22 +692,22 @@
 
         if (matFromData(0,0) != uchar_data[0])throw test_excep();
         if (mat2(0,0) != uchar_data[0]) throw test_excep();
-
+                
         Mat_<uchar> rect(eye, Rect(0, 0, 1, 1));
         if (rect.cols != 1 || rect.rows != 1 || rect(0,0) != uchar_data[0]) throw test_excep();
 
         //cv::Mat_<_Tp>::adjustROI(int,int,int,int)
-        //cv::Mat_<_Tp>::cross(const Mat_&) const
+        //cv::Mat_<_Tp>::cross(const Mat_&) const	        
         //cv::Mat_<_Tp>::Mat_(const vector<_Tp>&,bool)
         //cv::Mat_<_Tp>::Mat_(int,int,_Tp*,size_t)
-        //cv::Mat_<_Tp>::Mat_(int,int,const _Tp&)
-        //cv::Mat_<_Tp>::Mat_(Size,const _Tp&)
-        //cv::Mat_<_Tp>::mul(const Mat_<_Tp>&,double) const
-        //cv::Mat_<_Tp>::mul(const MatExpr_<MatExpr_Op2_<Mat_<_Tp>,double,Mat_<_Tp>,MatOp_DivRS_<Mat> >,Mat_<_Tp> >&,double) const
-        //cv::Mat_<_Tp>::mul(const MatExpr_<MatExpr_Op2_<Mat_<_Tp>,double,Mat_<_Tp>,MatOp_Scale_<Mat> >,Mat_<_Tp> >&,double) const
-        //cv::Mat_<_Tp>::operator Mat_<T2>() const
-        //cv::Mat_<_Tp>::operator MatExpr_<Mat_<_Tp>,Mat_<_Tp> >() const
-        //cv::Mat_<_Tp>::operator()(const Range&,const Range&) const
+        //cv::Mat_<_Tp>::Mat_(int,int,const _Tp&)	
+        //cv::Mat_<_Tp>::Mat_(Size,const _Tp&)	
+        //cv::Mat_<_Tp>::mul(const Mat_<_Tp>&,double) const	
+        //cv::Mat_<_Tp>::mul(const MatExpr_<MatExpr_Op2_<Mat_<_Tp>,double,Mat_<_Tp>,MatOp_DivRS_<Mat> >,Mat_<_Tp> >&,double) const	
+        //cv::Mat_<_Tp>::mul(const MatExpr_<MatExpr_Op2_<Mat_<_Tp>,double,Mat_<_Tp>,MatOp_Scale_<Mat> >,Mat_<_Tp> >&,double) const	
+        //cv::Mat_<_Tp>::operator Mat_<T2>() const	
+        //cv::Mat_<_Tp>::operator MatExpr_<Mat_<_Tp>,Mat_<_Tp> >() const	
+        //cv::Mat_<_Tp>::operator()(const Range&,const Range&) const	
         //cv::Mat_<_Tp>::operator()(const Rect&) const
 
         //cv::Mat_<_Tp>::operator=(const MatExpr_Base&)
@@ -720,7 +716,7 @@
 
         ///////////////////////////////
 
-        float matrix_data[] = { 3, 1, -4, -5, 1, 0, 0, 1.1f, 1.5f};
+        float matrix_data[] = { 3, 1, -4, -5, 1, 0, 0, 1.1f, 1.5f};        
         Mat_<float> mt(3, 3, matrix_data);
         Mat_<float> mi = mt.inv();
         Mat_<float> d1 = Mat_<float>::eye(3, 3);
@@ -768,15 +764,6 @@
         if (Mat3i(1, 1).channels() != 3) throw test_excep();
         if (Mat3w(1, 1).channels() != 3) throw test_excep();
         if (Mat3s(1, 1).channels() != 3) throw test_excep();
-<<<<<<< HEAD
-
-        {
-            Mat a(2,2,CV_32F,1.f);
-            Mat b(1,2,CV_32F,1.f);
-            Mat c = (a*b.t()).t();
-            CV_Assert( norm(c, CV_L1) == 4. );
-        }
-=======
         
         vector<Mat_<float> > mvf, mvf2;
         Mat_<Vec2f> mf2;
@@ -816,7 +803,6 @@
         TestType<cv::Matx31f>(size);
         TestType<cv::Matx41f>(size);
         TestType<cv::Matx32f>(size);
->>>>>>> f4e33ea0
     }
     catch (const test_excep& e)
     {
@@ -828,7 +814,7 @@
 }
 
 bool CV_OperationsTest::TestMatND()
-{
+{  
     int sizes[] = { 3, 3, 3};
     cv::MatND nd(3, sizes, CV_32F);
 
@@ -836,7 +822,7 @@
 }
 
 bool CV_OperationsTest::TestSparseMat()
-{
+{  
     try
     {
         int sizes[] = { 10, 10, 10};
@@ -858,26 +844,6 @@
 }
 
 
-<<<<<<< HEAD
-bool CV_OperationsTest::TestMatxMultiplication()
-{
-    try
-    {
-        Matx33f mat(1, 1, 1, 0, 1, 1, 0, 0, 1); // Identity matrix
-        Point2f pt(3, 4);
-        Point3f res = mat * pt; // Correctly assumes homogeneous coordinates
-
-        Vec3f res2 = mat*Vec3f(res.x, res.y, res.z);
-
-        if(res.x != 8.0) throw test_excep();
-        if(res.y != 5.0) throw test_excep();
-        if(res.z != 1.0) throw test_excep();
-
-        if(res2[0] != 14.0) throw test_excep();
-        if(res2[1] != 6.0) throw test_excep();
-        if(res2[2] != 1.0) throw test_excep();
-
-=======
 bool CV_OperationsTest::TestMatxMultiplication() 
 { 
     try 
@@ -896,38 +862,11 @@
         if(res2[1] != 6.0) throw test_excep(); 
         if(res2[2] != 1.0) throw test_excep();
         
->>>>>>> f4e33ea0
         Matx44f mat44f(1, 1, 1, 1, 0, 1, 1, 1, 0, 0, 1, 1, 0, 0, 0, 1);
         Matx44d mat44d(1, 1, 1, 1, 0, 1, 1, 1, 0, 0, 1, 1, 0, 0, 0, 1);
         Scalar s(4, 3, 2, 1);
         Scalar sf = mat44f*s;
         Scalar sd = mat44d*s;
-<<<<<<< HEAD
-
-        if(sf[0] != 10.0) throw test_excep();
-        if(sf[1] != 6.0) throw test_excep();
-        if(sf[2] != 3.0) throw test_excep();
-        if(sf[3] != 1.0) throw test_excep();
-
-        if(sd[0] != 10.0) throw test_excep();
-        if(sd[1] != 6.0) throw test_excep();
-        if(sd[2] != 3.0) throw test_excep();
-        if(sd[3] != 1.0) throw test_excep();
-    }
-    catch(const test_excep&)
-    {
-        ts->set_failed_test_info(cvtest::TS::FAIL_INVALID_OUTPUT);
-        return false;
-    }
-    return true;
-}
-
-
-bool CV_OperationsTest::TestVec()
-{
-    try
-    {
-=======
         
         if(sf[0] != 10.0) throw test_excep(); 
         if(sf[1] != 6.0) throw test_excep(); 
@@ -952,16 +891,15 @@
 { 
     try 
     { 
->>>>>>> f4e33ea0
         cv::Mat hsvImage_f(5, 5, CV_32FC3), hsvImage_b(5, 5, CV_8UC3);
         int i = 0,j = 0;
         cv::Vec3f a;
-
+        
         //these compile
         cv::Vec3b b = a;
         hsvImage_f.at<cv::Vec3f>(i,j) = cv::Vec3f((float)i,0,1);
         hsvImage_b.at<cv::Vec3b>(i,j) = cv::Vec3b(cv::Vec3f((float)i,0,1));
-
+        
         //these don't
         b = cv::Vec3f(1,0,0);
         cv::Vec3b c;
@@ -969,37 +907,37 @@
         hsvImage_b.at<cv::Vec3b>(i,j) = cv::Vec3f((float)i,0,1);
         hsvImage_b.at<cv::Vec3b>(i,j) = a;
         hsvImage_b.at<cv::Vec3b>(i,j) = cv::Vec3f(1,2,3);
-    }
-    catch(const test_excep&)
-    {
-        ts->set_failed_test_info(cvtest::TS::FAIL_INVALID_OUTPUT);
-        return false;
-    }
-    return true;
-}
+    } 
+    catch(const test_excep&) 
+    { 
+        ts->set_failed_test_info(cvtest::TS::FAIL_INVALID_OUTPUT); 
+        return false; 
+    } 
+    return true; 
+} 
 
 bool CV_OperationsTest::operations1()
-{
-    try
-    {
-        Point3d p1(1, 1, 1), p2(2, 2, 2), p4(4, 4, 4);
-        p1*=2;
+{    
+    try 
+    {
+        Point3d p1(1, 1, 1), p2(2, 2, 2), p4(4, 4, 4);    
+        p1*=2;    
         if (!(p1     == p2)) throw test_excep();
         if (!(p2 * 2 == p4)) throw test_excep();
         if (!(p2 * 2.f == p4)) throw test_excep();
         if (!(p2 * 2.f == p4)) throw test_excep();
 
-        Point2d pi1(1, 1), pi2(2, 2), pi4(4, 4);
+        Point2d pi1(1, 1), pi2(2, 2), pi4(4, 4);    
         pi1*=2;
         if (!(pi1     == pi2)) throw test_excep();
         if (!(pi2 * 2 == pi4)) throw test_excep();
         if (!(pi2 * 2.f == pi4)) throw test_excep();
         if (!(pi2 * 2.f == pi4)) throw test_excep();
-
+        
         Vec2d v12(1, 1), v22(2, 2);
         v12*=2.0;
         if (!(v12 == v22)) throw test_excep();
-
+        
         Vec3d v13(1, 1, 1), v23(2, 2, 2);
         v13*=2.0;
         if (!(v13 == v23)) throw test_excep();
@@ -1007,12 +945,12 @@
         Vec4d v14(1, 1, 1, 1), v24(2, 2, 2, 2);
         v14*=2.0;
         if (!(v14 == v24)) throw test_excep();
-
+        
         Size sz(10, 20);
         if (sz.area() != 200) throw test_excep();
         if (sz.width != 10 || sz.height != 20) throw test_excep();
         if (((CvSize)sz).width != 10 || ((CvSize)sz).height != 20) throw test_excep();
-
+        
         Vec<double, 5> v5d(1, 1, 1, 1, 1);
         Vec<double, 6> v6d(1, 1, 1, 1, 1, 1);
         Vec<double, 7> v7d(1, 1, 1, 1, 1, 1, 1);
@@ -1044,8 +982,6 @@
         if( !(minidx[0] == 31 && minidx[1] == 0 && maxidx[0] == 12 && maxidx[1] == 0 &&
               minval == -7 && maxval == 12))
             throw test_excep();
-<<<<<<< HEAD
-=======
         
         Matx33f b(1.f, 2.f, 3.f, 4.f, 5.f, 6.f, 7.f, 8.f, 9.f);
         Mat c;
@@ -1057,7 +993,6 @@
 
         add(Mat::zeros(6, 1, CV_64F), 1, c, noArray(), c.type());
         CV_Assert( norm(Matx61f(1.f, 1.f, 1.f, 1.f, 1.f, 1.f), c, CV_C) == 0 );
->>>>>>> f4e33ea0
     }
     catch(const test_excep&)
     {
@@ -1069,13 +1004,8 @@
 
 
 bool CV_OperationsTest::TestSVD()
-<<<<<<< HEAD
-{
-    try
-=======
 {    
     try 
->>>>>>> f4e33ea0
     {
         Mat A = (Mat_<double>(3,4) << 1, 2, -1, 4, 2, 4, 3, 5, -1, -2, 6, 7);
         Mat x;
@@ -1083,11 +1013,7 @@
         if( norm(A*x, CV_C) > FLT_EPSILON )
             throw test_excep();
 
-<<<<<<< HEAD
-        SVD svd(A, SVD::FULL_UV);
-=======
         SVD svd(A, SVD::FULL_UV); 
->>>>>>> f4e33ea0
         if( norm(A*svd.vt.row(3).t(), CV_C) > FLT_EPSILON )
             throw test_excep();
         
@@ -1143,10 +1069,10 @@
 
     if (!TestSparseMat())
         return;
-
+    
     if (!TestVec())
         return;
-
+    
     if (!TestMatxMultiplication())
         return;
     
@@ -1156,12 +1082,6 @@
     if (!TestSVD())
         return;
 
-    if (!TestSubMatAccess())
-        return;
-
-    if (!TestSVD())
-        return;
-
     if (!operations1())
         return;
 
@@ -1174,7 +1094,7 @@
 {
 public:
     CV_SparseMatTest() {}
-    ~CV_SparseMatTest() {}
+    ~CV_SparseMatTest() {}   
 protected:
     void run(int)
     {
@@ -1195,16 +1115,16 @@
                 }
                 int j, nz = rng.uniform(0, (p+2)/2), nz0 = 0;
                 SparseMat_<int> v(dims,sizes);
-
+                
                 CV_Assert( (int)v.nzcount() == 0 );
-
+                
                 SparseMatIterator_<int> it = v.begin();
                 SparseMatIterator_<int> it_end = v.end();
-
+                
                 for( k = 0; it != it_end; ++it, ++k )
                     ;
                 CV_Assert( k == 0 );
-
+                
                 int sum0 = 0, sum = 0;
                 for( j = 0; j < nz; j++ )
                 {
@@ -1229,22 +1149,22 @@
                         nz0++;
                     sum0 += val;
                 }
-
+            
                 CV_Assert( (int)v.nzcount() == nz0 );
-
+                
                 it = v.begin();
                 it_end = v.end();
-
+                
                 for( k = 0; it != it_end; ++it, ++k )
                     sum += *it;
                 CV_Assert( k == nz0 && sum == sum0 );
-
+                
                 v.clear();
                 CV_Assert( (int)v.nzcount() == 0 );
-
+                
                 it = v.begin();
                 it_end = v.end();
-
+                
                 for( k = 0; it != it_end; ++it, ++k )
                     ;
                 CV_Assert( k == 0 );
